/**
 * @license
 * Copyright 2020 Google LLC
 *
 * Licensed under the Apache License, Version 2.0 (the "License");
 * you may not use this file except in compliance with the License.
 * You may obtain a copy of the License at
 *
 *   http://www.apache.org/licenses/LICENSE-2.0
 *
 * Unless required by applicable law or agreed to in writing, software
 * distributed under the License is distributed on an "AS IS" BASIS,
 * WITHOUT WARRANTIES OR CONDITIONS OF ANY KIND, either express or implied.
 * See the License for the specific language governing permissions and
 * limitations under the License.
 */

import { spawn, exec } from 'child-process-promise';
import ora from 'ora';
<<<<<<< HEAD
import { projectRoot } from '../utils';
import simpleGit from 'simple-git';
=======
import { projectRoot, readPackageJson } from '../utils';
import simpleGit from 'simple-git/promise';
>>>>>>> cc235a51

import { mapWorkspaceToPackages } from '../release/utils/workspace';
import { inc } from 'semver';
import { writeFile as _writeFile } from 'fs';
import { promisify } from 'util';
import chalk from 'chalk';
import Listr from 'listr';
import { prepare as prepareFirestoreForRelease } from './prepare-firestore-for-exp-release';

const writeFile = promisify(_writeFile);
const git = simpleGit(projectRoot);
const FIREBASE_UMBRELLA_PACKAGE_NAME = 'firebase-exp';

async function publishExpPackages() {
  try {
    /**
     * Welcome to the firebase release CLI!
     */
    console.log('Welcome to the Firebase Exp Packages release CLI!');

    /**
     * Update fields in package.json and stuff
     */
    await prepareFirestoreForRelease();

    /**
     * build packages
     */
    await buildPackages();

    // path to exp packages
    const packagePaths = await mapWorkspaceToPackages([
      `${projectRoot}/packages-exp/*`
    ]);

    packagePaths.push(`${projectRoot}/packages/firestore`);

    /**
     * It does 2 things:
     *
     * 1. Bumps the patch version of firebase-exp package regardless if there is any update
     * since the last release. This simplifies the script and works fine for exp packages.
     *
     * 2. Removes -exp in package names because we will publish them using
     * the existing package names under a special release tag (e.g. firebase@exp).
     */
    const versions = await updatePackageNamesAndVersions(packagePaths);

    /**
     * Release packages to NPM
     */
    await publishToNpm(packagePaths);

    /**
     * reset the working tree to recover package names with -exp in the package.json files,
     * then bump patch version of firebase-exp (the umbrella package) only
     */
    const firebaseExpVersion = new Map<string, string>();
    firebaseExpVersion.set(
      FIREBASE_UMBRELLA_PACKAGE_NAME,
      versions.get(FIREBASE_UMBRELLA_PACKAGE_NAME)
    );
    const firebaseExpPath = packagePaths.filter(p =>
      p.includes(FIREBASE_UMBRELLA_PACKAGE_NAME)
    );
    await resetWorkingTreeAndBumpVersions(firebaseExpPath, firebaseExpVersion);

    /**
     * push to github
     */
    await commitAndPush(versions);
  } catch (err) {
    /**
     * Log any errors that happened during the process
     */
    console.error(err);

    /**
     * Exit with an error code
     */
    process.exit(1);
  }
}

/**
 * The order of build is important
 */
async function buildPackages() {
  const spinner = ora(' Building Packages').start();

  // Build dependencies
  await spawn(
    'yarn',
    [
      'lerna',
      'run',
      '--scope',
      // We replace `@firebase/app-exp` with `@firebase/app` during compilation, so we need to
      // compile @firebase/app to make rollup happy though it's not an actual dependency.
      '@firebase/app',
      '--scope',
      '@firebase/util',
      '--scope',
      '@firebase/component',
      '--scope',
      '@firebase/logger',
      '--scope',
      '@firebase/webchannel-wrapper',
      'build'
    ],
    {
      cwd: projectRoot,
      stdio: 'inherit'
    }
  );

  // Build exp packages except for firebase-exp
  await spawn(
    'yarn',
    ['lerna', 'run', '--scope', '@firebase/*-exp', 'build:release'],
    {
      cwd: projectRoot,
      stdio: 'inherit'
    }
  );

  // Build exp packages developed in place
  // Firestore
  await spawn(
    'yarn',
    ['lerna', 'run', '--scope', '@firebase/firestore', 'build:exp:release'],
    {
      cwd: projectRoot,
      stdio: 'inherit'
    }
  );

  // Build firebase-exp
  await spawn(
    'yarn',
    ['lerna', 'run', '--scope', 'firebase-exp', 'build:release'],
    {
      cwd: projectRoot,
      stdio: 'inherit'
    }
  );

  spinner.stopAndPersist({
    symbol: '✅'
  });
}

async function updatePackageNamesAndVersions(packagePaths: string[]) {
  // get package name -> next version mapping
  const versions = new Map();
  for (const path of packagePaths) {
    const { version, name } = await readPackageJson(path);

    // increment firebase-exp's patch version
    if (name === FIREBASE_UMBRELLA_PACKAGE_NAME) {
      const nextVersion = inc(version, 'patch');
      versions.set(name, nextVersion);
    } else {
      // create individual packages version
      // we can't use minor version for them because most of them
      // are still in the pre-major version officially.
      const nextVersion = `${version}-exp.${await getCurrentSha()}`;
      versions.set(name, nextVersion);
    }
  }

  await updatePackageJsons(packagePaths, versions, {
    removeExpInName: true,
    updateVersions: true,
    makePublic: true
  });

  return versions;
}

async function publishToNpm(packagePaths: string[]) {
  const taskArray = await Promise.all(
    packagePaths.map(async pp => {
      const { version, name } = await readPackageJson(pp);
      return {
        title: `📦  ${name}@${version}`,
        task: () => publishPackage(pp)
      };
    })
  );

  const tasks = new Listr(taskArray, {
    concurrent: false,
    exitOnError: false
  });

  console.log('\r\nPublishing Packages to NPM:');
  return tasks.run();
}

async function publishPackage(packagePath: string) {
  const args = ['publish', '--access', 'public', '--tag', 'exp'];
  await spawn('npm', args, { cwd: packagePath });
}

async function resetWorkingTreeAndBumpVersions(
  packagePaths: string[],
  versions: Map<string, string>
) {
  console.log('Resetting working tree');
  await git.checkout('.');

  await updatePackageJsons(packagePaths, versions, {
    removeExpInName: false,
    updateVersions: true,
    makePublic: false
  });
}

async function updatePackageJsons(
  packagePaths: string[],
  versions: Map<string, string>,
  {
    removeExpInName,
    updateVersions,
    makePublic
  }: {
    removeExpInName: boolean;
    updateVersions: boolean;
    makePublic: boolean;
  }
) {
  for (const path of packagePaths) {
    const packageJsonPath = `${path}/package.json`;
    const packageJson = await readPackageJson(path);

    // update version
    if (updateVersions) {
      const nextVersion = versions.get(packageJson.name);
      console.log(
        chalk`Updating {blue ${packageJson.name}} from {green ${packageJson.version}} to {green ${nextVersion}}`
      );
      packageJson.version = nextVersion;
    }

    // remove -exp in the package name
    if (removeExpInName) {
      const cleanName = removeExpInPackageName(packageJson.name);
      console.log(
        chalk`Renaming {blue ${packageJson.name}} to {blue ${cleanName}}`
      );
      packageJson.name = cleanName;

      // update dep version and remove -exp in dep names
      // don't care about devDependencies because they are irrelavant when using the package
      const depTypes = ['dependencies', 'peerDependencies'];

      for (const depType of depTypes) {
        const dependencies = packageJson[depType] || {};
        const newDependenciesObj: { [key: string]: string } = {};
        for (const d of Object.keys(dependencies)) {
          const dNextVersion = versions.get(d);
          const nameWithoutExp = removeExpInPackageName(d);
          if (!dNextVersion) {
            newDependenciesObj[nameWithoutExp] = dependencies[d];
          } else {
            newDependenciesObj[nameWithoutExp] = dNextVersion;
          }
        }
        packageJson[depType] = newDependenciesObj;
      }
    }

    // set private to false
    if (makePublic) {
      packageJson.private = false;
    }

    // update package.json files
    await writeFile(
      packageJsonPath,
      `${JSON.stringify(packageJson, null, 2)}\n`,
      { encoding: 'utf-8' }
    );
  }
}

async function commitAndPush(versions: Map<string, string>) {
  await exec('git add */package.json yarn.lock');

  const firebaseExpVersion = versions.get(FIREBASE_UMBRELLA_PACKAGE_NAME);
  await exec(
    `git commit -m "Publish firebase@exp ${firebaseExpVersion || ''}"`
  );

  let { stdout: currentBranch, stderr } = await exec(
    `git rev-parse --abbrev-ref HEAD`
  );
  currentBranch = currentBranch.trim();

  await exec(`git push origin ${currentBranch} --no-verify -u`, {
    cwd: projectRoot
  });
}

function removeExpInPackageName(name: string) {
  const regex = /^(.*firebase.*)-exp(.*)$/g;

  const captures = regex.exec(name);
  if (!captures) {
    return name;
  }

  return `${captures[1]}${captures[2]}`;
}

async function getCurrentSha() {
  return (await git.revparse(['--short', 'HEAD'])).trim();
}

publishExpPackages();<|MERGE_RESOLUTION|>--- conflicted
+++ resolved
@@ -17,13 +17,8 @@
 
 import { spawn, exec } from 'child-process-promise';
 import ora from 'ora';
-<<<<<<< HEAD
-import { projectRoot } from '../utils';
+import { projectRoot, readPackageJson } from '../utils';
 import simpleGit from 'simple-git';
-=======
-import { projectRoot, readPackageJson } from '../utils';
-import simpleGit from 'simple-git/promise';
->>>>>>> cc235a51
 
 import { mapWorkspaceToPackages } from '../release/utils/workspace';
 import { inc } from 'semver';
