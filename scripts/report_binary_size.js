/**
 * @license
 * Copyright 2020 Google LLC
 *
 * Licensed under the Apache License, Version 2.0 (the "License");
 * you may not use this file except in compliance with the License.
 * You may obtain a copy of the License at
 *
 *   http://www.apache.org/licenses/LICENSE-2.0
 *
 * Unless required by applicable law or agreed to in writing, software
 * distributed under the License is distributed on an "AS IS" BASIS,
 * WITHOUT WARRANTIES OR CONDITIONS OF ANY KIND, either express or implied.
 * See the License for the specific language governing permissions and
 * limitations under the License.
 */

const { resolve } = require('path');
const fs = require('fs');
const { execSync } = require('child_process');
const https = require('https');
const terser = require('terser');

const repoRoot = resolve(__dirname, '..');

const runId = process.env.GITHUB_RUN_ID || 'local-run-id';

const METRICS_SERVICE_URL = process.env.METRICS_SERVICE_URL;

// CDN scripts
function generateReportForCDNScripts() {
  const reports = [];
  const firebaseRoot = resolve(__dirname, '../packages/firebase');
  const pkgJson = require(`${firebaseRoot}/package.json`);

  const special_files = [
    'firebase-performance-standalone.es2017.js',
    'firebase-performance-standalone.js',
<<<<<<< HEAD
=======
    'firebase-firestore.memory.js',
>>>>>>> 17e3e616
    'firebase.js'
  ];

  const files = [
    ...special_files.map(file => `${firebaseRoot}/${file}`),
    ...pkgJson.components.map(
      component => `${firebaseRoot}/firebase-${component}.js`
    )
  ];

  for (const file of files) {
    const { size } = fs.statSync(file);
    const fileName = file.split('/').slice(-1)[0];
    reports.push(makeReportObject('firebase', fileName, size));
  }

  return reports;
}

// NPM packages
function generateReportForNPMPackages() {
  const reports = [];
  const fields = [
    'main',
    'module',
    'esm2017',
    'browser',
    'react-native',
    'lite',
    'lite-esm2017'
  ];

  const packageInfo = JSON.parse(
    execSync('npx lerna ls --json --scope @firebase/*', {
      cwd: repoRoot
    }).toString()
  );

  for (const package of packageInfo) {
<<<<<<< HEAD
    const packageJson = require(`${package.location}/package.json`);

    for (const field of fields) {
      if (packageJson[field]) {
        const filePath = `${package.location}/${packageJson[field]}`;

        const rawCode = fs.readFileSync(filePath, 'utf-8');

        // remove comments and whitespaces, then get size
        const { code } = terser.minify(rawCode, {
          output: {
            comments: false
          },
          mangle: false,
          compress: false
        });

        const size = Buffer.byteLength(code, 'utf-8');
        reports.push(makeReportObject(packageJson.name, field, size));
      }
=======
    // we traverse the dir in order to include binaries for submodules, e.g. @firebase/firestore/memory
    // Currently we only traverse 1 level deep because we don't have any submodule deeper than that.
    traverseDirs(package.location, collectBinarySize, 0, 1);
  }

  function collectBinarySize(path) {
    const packageJsonPath = `${path}/package.json`;
    if (!fs.existsSync(packageJsonPath)) {
      return;
>>>>>>> 17e3e616
    }
  }

<<<<<<< HEAD
  return reports;
}

function makeReportObject(sdk, type, value) {
  return {
    sdk,
    type,
    value
  };
}

=======
    const packageJson = require(packageJsonPath);

    for (const field of fields) {
      if (packageJson[field]) {
        const filePath = `${path}/${packageJson[field]}`;
        const rawCode = fs.readFileSync(filePath, 'utf-8');

        // remove comments and whitespaces, then get size
        const { code } = terser.minify(rawCode, {
          output: {
            comments: false
          },
          mangle: false,
          compress: false
        });

        const size = Buffer.byteLength(code, 'utf-8');
        reports.push(makeReportObject(packageJson.name, field, size));
      }
    }
  }

  return reports;
}

function traverseDirs(path, executor, level, levelLimit) {
  if (level > levelLimit) {
    return;
  }

  executor(path);

  for (const name of fs.readdirSync(path)) {
    const p = `${path}/${name}`;

    if (fs.lstatSync(p).isDirectory()) {
      traverseDirs(p, executor, level + 1, levelLimit);
    }
  }
}

function makeReportObject(sdk, type, value) {
  return {
    sdk,
    type,
    value
  };
}

>>>>>>> 17e3e616
function generateSizeReport() {
  const reports = [
    ...generateReportForCDNScripts(),
    ...generateReportForNPMPackages()
  ];

  for (const r of reports) {
    console.log(r.sdk, r.type, r.value);
  }

  console.log(
    `Github Action URL: https://github.com/${process.env.GITHUB_REPOSITORY}/actions/runs/${runId}`
  );

  return {
    log: `https://github.com/${process.env.GITHUB_REPOSITORY}/actions/runs/${runId}`,
    metric: 'BinarySize',
    results: reports
  };
}

function constructRequestPath() {
  const repo = process.env.GITHUB_REPOSITORY;
  const commit = process.env.GITHUB_SHA;
  let path = `/repos/${repo}/commits/${commit}/reports`;
  if (process.env.GITHUB_EVENT_NAME === 'pull_request') {
    const pullRequestNumber = process.env.GITHUB_PULL_REQUEST_NUMBER;
    const pullRequestBaseSha = process.env.GITHUB_PULL_REQUEST_BASE_SHA;
    path += `?pull_request=${pullRequestNumber}&base_commit=${pullRequestBaseSha}`;
  }
  return path;
}

function constructRequestOptions(path) {
  const accessToken = execSync('gcloud auth print-identity-token', {
    encoding: 'utf8'
  }).trim();
  return {
    path: path,
    method: 'POST',
    headers: {
      'Authorization': `Bearer ${accessToken}`,
      'Content-Type': 'application/json'
    }
  };
}

function upload(report) {
  if (!process.env.GITHUB_ACTIONS) {
    console.log('Metrics upload is only enabled on CI.');
    return;
  }

  const path = constructRequestPath();
  const options = constructRequestOptions(path);

  console.log(`${report.metric} report:`, report);
  console.log(`Posting to metrics service endpoint: ${path} ...`);

  const request = https.request(METRICS_SERVICE_URL, options, response => {
    response.setEncoding('utf8');
    console.log(`Response status code: ${response.statusCode}`);
    response.on('data', console.log);
    response.on('end', () => {
      if (response.statusCode !== 202) {
        process.exit(1);
      }
    });
  });
  request.write(JSON.stringify(report));
  request.end();
}

const report = generateSizeReport();
upload(report);<|MERGE_RESOLUTION|>--- conflicted
+++ resolved
@@ -36,10 +36,7 @@
   const special_files = [
     'firebase-performance-standalone.es2017.js',
     'firebase-performance-standalone.js',
-<<<<<<< HEAD
-=======
     'firebase-firestore.memory.js',
->>>>>>> 17e3e616
     'firebase.js'
   ];
 
@@ -79,13 +76,22 @@
   );
 
   for (const package of packageInfo) {
-<<<<<<< HEAD
-    const packageJson = require(`${package.location}/package.json`);
+    // we traverse the dir in order to include binaries for submodules, e.g. @firebase/firestore/memory
+    // Currently we only traverse 1 level deep because we don't have any submodule deeper than that.
+    traverseDirs(package.location, collectBinarySize, 0, 1);
+  }
+
+  function collectBinarySize(path) {
+    const packageJsonPath = `${path}/package.json`;
+    if (!fs.existsSync(packageJsonPath)) {
+      return;
+    }
+
+    const packageJson = require(packageJsonPath);
 
     for (const field of fields) {
       if (packageJson[field]) {
-        const filePath = `${package.location}/${packageJson[field]}`;
-
+        const filePath = `${path}/${packageJson[field]}`;
         const rawCode = fs.readFileSync(filePath, 'utf-8');
 
         // remove comments and whitespaces, then get size
@@ -100,22 +106,26 @@
         const size = Buffer.byteLength(code, 'utf-8');
         reports.push(makeReportObject(packageJson.name, field, size));
       }
-=======
-    // we traverse the dir in order to include binaries for submodules, e.g. @firebase/firestore/memory
-    // Currently we only traverse 1 level deep because we don't have any submodule deeper than that.
-    traverseDirs(package.location, collectBinarySize, 0, 1);
-  }
-
-  function collectBinarySize(path) {
-    const packageJsonPath = `${path}/package.json`;
-    if (!fs.existsSync(packageJsonPath)) {
-      return;
->>>>>>> 17e3e616
-    }
-  }
-
-<<<<<<< HEAD
+    }
+  }
+
   return reports;
+}
+
+function traverseDirs(path, executor, level, levelLimit) {
+  if (level > levelLimit) {
+    return;
+  }
+
+  executor(path);
+
+  for (const name of fs.readdirSync(path)) {
+    const p = `${path}/${name}`;
+
+    if (fs.lstatSync(p).isDirectory()) {
+      traverseDirs(p, executor, level + 1, levelLimit);
+    }
+  }
 }
 
 function makeReportObject(sdk, type, value) {
@@ -126,57 +136,6 @@
   };
 }
 
-=======
-    const packageJson = require(packageJsonPath);
-
-    for (const field of fields) {
-      if (packageJson[field]) {
-        const filePath = `${path}/${packageJson[field]}`;
-        const rawCode = fs.readFileSync(filePath, 'utf-8');
-
-        // remove comments and whitespaces, then get size
-        const { code } = terser.minify(rawCode, {
-          output: {
-            comments: false
-          },
-          mangle: false,
-          compress: false
-        });
-
-        const size = Buffer.byteLength(code, 'utf-8');
-        reports.push(makeReportObject(packageJson.name, field, size));
-      }
-    }
-  }
-
-  return reports;
-}
-
-function traverseDirs(path, executor, level, levelLimit) {
-  if (level > levelLimit) {
-    return;
-  }
-
-  executor(path);
-
-  for (const name of fs.readdirSync(path)) {
-    const p = `${path}/${name}`;
-
-    if (fs.lstatSync(p).isDirectory()) {
-      traverseDirs(p, executor, level + 1, levelLimit);
-    }
-  }
-}
-
-function makeReportObject(sdk, type, value) {
-  return {
-    sdk,
-    type,
-    value
-  };
-}
-
->>>>>>> 17e3e616
 function generateSizeReport() {
   const reports = [
     ...generateReportForCDNScripts(),
