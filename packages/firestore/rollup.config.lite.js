/**
 * @license
 * Copyright 2020 Google LLC
 *
 * Licensed under the Apache License, Version 2.0 (the "License");
 * you may not use this file except in compliance with the License.
 * You may obtain a copy of the License at
 *
 *   http://www.apache.org/licenses/LICENSE-2.0
 *
 * Unless required by applicable law or agreed to in writing, software
 * distributed under the License is distributed on an "AS IS" BASIS,
 * WITHOUT WARRANTIES OR CONDITIONS OF ANY KIND, either express or implied.
 * See the License for the specific language governing permissions and
 * limitations under the License.
 */

import json from 'rollup-plugin-json';
import alias from '@rollup/plugin-alias';
import typescriptPlugin from 'rollup-plugin-typescript2';
import typescript from 'typescript';
import { terser } from 'rollup-plugin-terser';

import {
  resolveNodeExterns,
  generateAliasConfig,
<<<<<<< HEAD
  removeAssertTransformer
=======
  resolveBrowserExterns,
  firestoreTransformers,
  manglePrivatePropertiesOptions
>>>>>>> 82e793fb
} from './rollup.shared';

import pkg from './lite/package.json';
import path from 'path';

const nodePlugins = [
  typescriptPlugin({
    typescript,
    tsconfigOverride: {
      compilerOptions: {
        target: 'es5'
      }
    },
    clean: true,
    transformers: removeAssertTransformer
  }),
  json({ preferConst: true })
];

const browserPlugins = [
  typescriptPlugin({
    typescript,
    tsconfigOverride: {
      compilerOptions: {
        target: 'es2017'
      }
    },
    clean: true,
    transformers: firestoreTransformers
  }),
  json({ preferConst: true }),
  terser(manglePrivatePropertiesOptions)
];

const allBuilds = [
  // Node build
  {
    input: './lite/index.ts',
    output: {
      file: path.resolve('./lite', pkg.main),
      format: 'umd',
      name: 'firebase.firestore'
    },
    plugins: [alias(generateAliasConfig('node')), ...nodePlugins],
    external: resolveNodeExterns
  },
  // Browser build
  {
    input: './lite/index.ts',
    output: {
      file: path.resolve('./lite', pkg.browser),
      format: 'es'
    },
    plugins: [alias(generateAliasConfig('browser')), ...browserPlugins],
    external: resolveBrowserExterns
  },
  // RN build
  {
    input: './lite/index.ts',
    output: {
      file: path.resolve('./lite', pkg['react-native']),
      format: 'es'
    },
    plugins: [alias(generateAliasConfig('rn')), ...browserPlugins],
    external: resolveBrowserExterns
  }
];

export default allBuilds;<|MERGE_RESOLUTION|>--- conflicted
+++ resolved
@@ -24,13 +24,10 @@
 import {
   resolveNodeExterns,
   generateAliasConfig,
-<<<<<<< HEAD
-  removeAssertTransformer
-=======
   resolveBrowserExterns,
-  firestoreTransformers,
+  removeAssertTransformer,
+  removeAssertAndPrefixInternalTransformer,
   manglePrivatePropertiesOptions
->>>>>>> 82e793fb
 } from './rollup.shared';
 
 import pkg from './lite/package.json';
@@ -59,7 +56,7 @@
       }
     },
     clean: true,
-    transformers: firestoreTransformers
+    transformers: removeAssertAndPrefixInternalTransformer
   }),
   json({ preferConst: true }),
   terser(manglePrivatePropertiesOptions)
