--- conflicted
+++ resolved
@@ -18,15 +18,10 @@
 import firebase from '@firebase/app';
 import { FirebaseNamespace } from '@firebase/app-types';
 
-import { name, version } from './package.json';
 import { Firestore } from './src/api/database';
 import { IndexedDbComponentProvider } from './src/core/component_provider';
-<<<<<<< HEAD
-import { configureForFirebase } from './src/platform/config';
-=======
 import { configureForFirebase } from './src/config';
 import { name, version } from './package.json';
->>>>>>> af0c4300
 
 import './register-module';
 
