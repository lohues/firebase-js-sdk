--- conflicted
+++ resolved
@@ -103,14 +103,6 @@
   }
 ];
 
-<<<<<<< HEAD
-const reactNativeBuildPlugins = [
-  alias(generateAliasConfig('rn')),
-  ...browserBuildPlugins.slice(1)
-];
-
-=======
->>>>>>> 141ae722
 // MARK: Node builds
 
 const nodeBuildPlugins = [
