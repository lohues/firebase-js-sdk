/**
 * @license
 * Copyright 2017 Google LLC
 *
 * Licensed under the Apache License, Version 2.0 (the "License");
 * you may not use this file except in compliance with the License.
 * You may obtain a copy of the License at
 *
 *   http://www.apache.org/licenses/LICENSE-2.0
 *
 * Unless required by applicable law or agreed to in writing, software
 * distributed under the License is distributed on an "AS IS" BASIS,
 * WITHOUT WARRANTIES OR CONDITIONS OF ANY KIND, either express or implied.
 * See the License for the specific language governing permissions and
 * limitations under the License.
 */

import { Query } from '../core/query';
import {
  DocumentKeySet,
  DocumentMap,
  documentMap,
  DocumentSizeEntry,
  NullableMaybeDocumentMap,
  nullableMaybeDocumentMap
} from '../model/collections';
import { Document, MaybeDocument } from '../model/document';
import { DocumentKey } from '../model/document_key';

import { SnapshotVersion } from '../core/snapshot_version';
import { debugAssert } from '../util/assert';
import { SortedMap } from '../util/sorted_map';
import { IndexManager } from './index_manager';
import { PersistenceTransaction } from './persistence';
import { PersistencePromise } from './persistence_promise';
import { RemoteDocumentCache } from './remote_document_cache';
import { RemoteDocumentChangeBuffer } from './remote_document_change_buffer';

export type DocumentSizer = (doc: MaybeDocument) => number;

/** Miscellaneous collection types / constants. */
interface MemoryRemoteDocumentCacheEntry extends DocumentSizeEntry {
  readTime: SnapshotVersion;
}

type DocumentEntryMap = SortedMap<DocumentKey, MemoryRemoteDocumentCacheEntry>;
function documentEntryMap(): DocumentEntryMap {
  return new SortedMap<DocumentKey, MemoryRemoteDocumentCacheEntry>(
    DocumentKey.comparator
  );
}

export class MemoryRemoteDocumentCache implements RemoteDocumentCache {
  /** Underlying cache of documents and their read times. */
  private docs = documentEntryMap();

  /** Size of all cached documents. */
  private size = 0;

  /**
   * @param sizer Used to assess the size of a document. For eager GC, this is expected to just
   * return 0 to avoid unnecessarily doing the work of calculating the size.
   */
  constructor(
    private readonly indexManager: IndexManager,
    private readonly sizer: DocumentSizer
  ) {}

  /**
   * Adds the supplied entry to the cache and updates the cache size as appropriate.
   *
   * All calls of `addEntry`  are required to go through the RemoteDocumentChangeBuffer
   * returned by `newChangeBuffer()`.
   */
  private addEntry(
    transaction: PersistenceTransaction,
    doc: MaybeDocument,
    readTime: SnapshotVersion
  ): PersistencePromise<void> {
    debugAssert(
      !readTime.isEqual(SnapshotVersion.min()),
      'Cannot add a document with a read time of zero'
    );

    const key = doc.key;
    const entry = this.docs.get(key);
    const previousSize = entry ? entry.size : 0;
    const currentSize = this.sizer(doc);

    this.docs = this.docs.insert(key, {
      maybeDocument: doc,
      size: currentSize,
      readTime
    });

    this.size += currentSize - previousSize;

    return this.indexManager.addToCollectionParentIndex(
      transaction,
      key.path.popLast()
    );
  }

  /**
   * Removes the specified entry from the cache and updates the cache size as appropriate.
   *
   * All calls of `removeEntry` are required to go through the RemoteDocumentChangeBuffer
   * returned by `newChangeBuffer()`.
   */
  private removeEntry(documentKey: DocumentKey): void {
    const entry = this.docs.get(documentKey);
    if (entry) {
      this.docs = this.docs.remove(documentKey);
      this.size -= entry.size;
    }
  }

  getEntry(
    transaction: PersistenceTransaction,
    documentKey: DocumentKey
  ): PersistencePromise<MaybeDocument | null> {
    const entry = this.docs.get(documentKey);
    return PersistencePromise.resolve(entry ? entry.maybeDocument : null);
  }

  getEntries(
    transaction: PersistenceTransaction,
    documentKeys: DocumentKeySet
  ): PersistencePromise<NullableMaybeDocumentMap> {
    let results = nullableMaybeDocumentMap();
    documentKeys.forEach(documentKey => {
      const entry = this.docs.get(documentKey);
      results = results.insert(documentKey, entry ? entry.maybeDocument : null);
    });
    return PersistencePromise.resolve(results);
  }

  getDocumentsMatchingQuery(
    transaction: PersistenceTransaction,
    query: Query,
    sinceReadTime: SnapshotVersion
  ): PersistencePromise<DocumentMap> {
    debugAssert(
      !query.isCollectionGroupQuery(),
      'CollectionGroup queries should be handled in LocalDocumentsView'
    );
    let results = documentMap();

    // Documents are ordered by key, so we can use a prefix scan to narrow down
    // the documents we need to match the query against.
    const prefix = new DocumentKey(query.path.child(''));
    const iterator = this.docs.getIteratorFrom(prefix);
    while (iterator.hasNext()) {
      const {
        key,
        value: { maybeDocument, readTime }
      } = iterator.getNext();
      if (!query.path.isPrefixOf(key.path)) {
        break;
      }
      if (readTime.compareTo(sinceReadTime) <= 0) {
        continue;
      }
      if (maybeDocument instanceof Document && query.matches(maybeDocument)) {
        results = results.insert(maybeDocument.key, maybeDocument);
      }
    }
    return PersistencePromise.resolve(results);
  }

  forEachDocumentKey(
    transaction: PersistenceTransaction,
    f: (key: DocumentKey) => PersistencePromise<void>
  ): PersistencePromise<void> {
    return PersistencePromise.forEach(this.docs, (key: DocumentKey) => f(key));
  }

  newChangeBuffer(options?: {
    trackRemovals: boolean;
  }): RemoteDocumentChangeBuffer {
    // `trackRemovals` is ignores since the MemoryRemoteDocumentCache keeps
    // a separate changelog and does not need special handling for removals.
    return new MemoryRemoteDocumentCache.RemoteDocumentChangeBuffer(this);
  }

  getSize(txn: PersistenceTransaction): PersistencePromise<number> {
    return PersistencePromise.resolve(this.size);
  }

  /**
   * Handles the details of adding and updating documents in the MemoryRemoteDocumentCache.
   */
  private static RemoteDocumentChangeBuffer = class extends RemoteDocumentChangeBuffer {
    constructor(private readonly documentCache: MemoryRemoteDocumentCache) {
      super();
    }

    protected applyChanges(
      transaction: PersistenceTransaction
    ): PersistencePromise<void> {
      const promises: Array<PersistencePromise<void>> = [];
      this.changes.forEach((key, doc) => {
<<<<<<< HEAD
        if (doc && doc.maybeDoc) {
          promises.push(
            this.documentCache.addEntry(
              transaction,
              doc.maybeDoc!,
=======
        if (doc && doc.maybeDocument) {
          promises.push(
            this.documentCache.addEntry(
              transaction,
              doc.maybeDocument!,
>>>>>>> 2e73801a
              this.getReadTime(key)
            )
          );
        } else {
          this.documentCache.removeEntry(key);
        }
      });
      return PersistencePromise.waitFor(promises);
    }

    protected getFromCache(
      transaction: PersistenceTransaction,
      documentKey: DocumentKey
    ): PersistencePromise<MaybeDocument | null> {
      return this.documentCache.getEntry(transaction, documentKey);
    }

    protected getAllFromCache(
      transaction: PersistenceTransaction,
      documentKeys: DocumentKeySet
    ): PersistencePromise<NullableMaybeDocumentMap> {
      return this.documentCache.getEntries(transaction, documentKeys);
    }
  };
}<|MERGE_RESOLUTION|>--- conflicted
+++ resolved
@@ -200,19 +200,11 @@
     ): PersistencePromise<void> {
       const promises: Array<PersistencePromise<void>> = [];
       this.changes.forEach((key, doc) => {
-<<<<<<< HEAD
-        if (doc && doc.maybeDoc) {
-          promises.push(
-            this.documentCache.addEntry(
-              transaction,
-              doc.maybeDoc!,
-=======
         if (doc && doc.maybeDocument) {
           promises.push(
             this.documentCache.addEntry(
               transaction,
               doc.maybeDocument!,
->>>>>>> 2e73801a
               this.getReadTime(key)
             )
           );
