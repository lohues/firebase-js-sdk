/**
 * @license
 * Copyright 2017 Google LLC
 *
 * Licensed under the Apache License, Version 2.0 (the "License");
 * you may not use this file except in compliance with the License.
 * You may obtain a copy of the License at
 *
 *   http://www.apache.org/licenses/LICENSE-2.0
 *
 * Unless required by applicable law or agreed to in writing, software
 * distributed under the License is distributed on an "AS IS" BASIS,
 * WITHOUT WARRANTIES OR CONDITIONS OF ANY KIND, either express or implied.
 * See the License for the specific language governing permissions and
 * limitations under the License.
 */

import { Observer } from '../core/event_manager';
import { EventHandler } from './misc';
import { PartialObserver } from '../api/observer';

/*
 * A wrapper implementation of Observer<T> that will dispatch events
 * asynchronously. To allow immediate silencing, a mute call is added which
 * causes events scheduled to no longer be raised.
 */
export class AsyncObserver<T> implements Observer<T> {
  /**
   * When set to true, will not raise future events. Necessary to deal with
   * async detachment of listener.
   */
  private muted = false;

<<<<<<< HEAD
  constructor(private observer: PartialObserver<T>) {}
=======
  constructor(private observer: Partial<Observer<T>>) {}
>>>>>>> 217dca9a

  next(value: T): void {
    if (this.observer.next) {
      this.scheduleEvent(this.observer.next, value);
    }
  }

  error(error: Error): void {
    if (this.observer.error) {
      this.scheduleEvent(this.observer.error, error);
    } else {
      console.error('Uncaught Error in snapshot listener:', error);
    }
  }

  mute(): void {
    this.muted = true;
  }

  private scheduleEvent<E>(eventHandler: EventHandler<E>, event: E): void {
    if (!this.muted) {
      setTimeout(() => {
        if (!this.muted) {
          eventHandler(event);
        }
      }, 0);
    }
  }
}<|MERGE_RESOLUTION|>--- conflicted
+++ resolved
@@ -17,7 +17,6 @@
 
 import { Observer } from '../core/event_manager';
 import { EventHandler } from './misc';
-import { PartialObserver } from '../api/observer';
 
 /*
  * A wrapper implementation of Observer<T> that will dispatch events
@@ -31,11 +30,7 @@
    */
   private muted = false;
 
-<<<<<<< HEAD
-  constructor(private observer: PartialObserver<T>) {}
-=======
   constructor(private observer: Partial<Observer<T>>) {}
->>>>>>> 217dca9a
 
   next(value: T): void {
     if (this.observer.next) {
