/**
 * @license
 * Copyright 2017 Google LLC
 *
 * Licensed under the Apache License, Version 2.0 (the "License");
 * you may not use this file except in compliance with the License.
 * You may obtain a copy of the License at
 *
 *   http://www.apache.org/licenses/LICENSE-2.0
 *
 * Unless required by applicable law or agreed to in writing, software
 * distributed under the License is distributed on an "AS IS" BASIS,
 * WITHOUT WARRANTIES OR CONDITIONS OF ANY KIND, either express or implied.
 * See the License for the specific language governing permissions and
 * limitations under the License.
 */

import { expect } from 'chai';
import { EmptyCredentialsProvider } from '../../../src/api/credentials';
import { User } from '../../../src/auth/user';
import { ComponentConfiguration } from '../../../src/core/component_provider';
import { DatabaseInfo } from '../../../src/core/database_info';
import {
  EventManager,
  Observer,
  QueryListener
} from '../../../src/core/event_manager';
import { Query } from '../../../src/core/query';
import { SnapshotVersion } from '../../../src/core/snapshot_version';
import { SyncEngine } from '../../../src/core/sync_engine';
import { TargetId } from '../../../src/core/types';
import {
  ChangeType,
  DocumentViewChange
} from '../../../src/core/view_snapshot';
import {
  DbPrimaryClient,
  DbPrimaryClientKey,
  SCHEMA_VERSION,
  SchemaConverter
} from '../../../src/local/indexeddb_schema';
import { LocalStore } from '../../../src/local/local_store';
import {
  ClientId,
  SharedClientState
} from '../../../src/local/shared_client_state';
import { SimpleDb } from '../../../src/local/simple_db';
import { TargetData, TargetPurpose } from '../../../src/local/target_data';
import { DocumentOptions } from '../../../src/model/document';
import { DocumentKey } from '../../../src/model/document_key';
import { JsonObject } from '../../../src/model/object_value';
import { Mutation } from '../../../src/model/mutation';
import { PlatformSupport } from '../../../src/platform/platform';
import * as api from '../../../src/protos/firestore_proto_api';
import { newDatastore, Datastore } from '../../../src/remote/datastore';
import { ExistenceFilter } from '../../../src/remote/existence_filter';
import { RemoteStore } from '../../../src/remote/remote_store';
import { mapCodeFromRpcCode } from '../../../src/remote/rpc_error';
import { JsonProtoSerializer } from '../../../src/remote/serializer';
import {
  DocumentWatchChange,
  ExistenceFilterChange,
  WatchChange,
  WatchTargetChange,
  WatchTargetChangeState
} from '../../../src/remote/watch_change';
import { debugAssert, fail } from '../../../src/util/assert';
import { AsyncQueue, TimerId } from '../../../src/util/async_queue';
import { FirestoreError } from '../../../src/util/error';
import { primitiveComparator } from '../../../src/util/misc';
import { forEach, objectSize } from '../../../src/util/obj';
import { ObjectMap } from '../../../src/util/obj_map';
import { Deferred, sequence } from '../../../src/util/promise';
import {
  byteStringFromString,
  deletedDoc,
  deleteMutation,
  doc,
  validateFirestoreError,
  filter,
  key,
  orderBy,
  patchMutation,
  path,
  setMutation,
  stringFromBase64String,
  TestSnapshotVersion,
  version
} from '../../util/helpers';
import { encodeWatchChange } from '../../util/spec_test_helpers';
import { SharedFakeWebStorage, TestPlatform } from '../../util/test_platform';
import {
  clearTestPersistence,
  INDEXEDDB_TEST_DATABASE_NAME,
  TEST_DATABASE_ID,
  TEST_PERSISTENCE_KEY,
  TEST_SERIALIZER
} from '../local/persistence_test_helpers';
import { MULTI_CLIENT_TAG } from './describe_spec';
import { ByteString } from '../../../src/util/byte_string';
import { SortedSet } from '../../../src/util/sorted_set';
import { ActiveTargetMap, ActiveTargetSpec } from './spec_builder';
import { LruParams } from '../../../src/local/lru_garbage_collector';
import { PersistenceSettings } from '../../../src/core/firestore_client';
import {
  EventAggregator,
  MockConnection,
  MockIndexedDbComponentProvider,
  MockIndexedDbPersistence,
  MockMemoryComponentProvider,
  MockMemoryPersistence,
  QueryEvent,
  SharedWriteTracker
} from './spec_test_components';
import { IndexedDbPersistence } from '../../../src/local/indexeddb_persistence';

const ARBITRARY_SEQUENCE_NUMBER = 2;

export function parseQuery(querySpec: string | SpecQuery): Query {
  if (typeof querySpec === 'string') {
    return Query.atPath(path(querySpec));
  } else {
    let query = new Query(path(querySpec.path), querySpec.collectionGroup);
    if (querySpec.limit) {
      query =
        querySpec.limitType === 'LimitToFirst'
          ? query.withLimitToFirst(querySpec.limit)
          : query.withLimitToLast(querySpec.limit);
    }
    if (querySpec.filters) {
      querySpec.filters.forEach(([field, op, value]) => {
        query = query.addFilter(filter(field, op, value));
      });
    }
    if (querySpec.orderBys) {
      querySpec.orderBys.forEach(([filter, direction]) => {
        query = query.addOrderBy(orderBy(filter, direction));
      });
    }
    return query;
  }
}

<<<<<<< HEAD
class MockConnection implements Connection {
  watchStream: StreamBridge<
    api.ListenRequest,
    api.ListenResponse
  > | null = null;
  writeStream: StreamBridge<api.WriteRequest, api.WriteResponse> | null = null;
  /**
   * Used to make sure a write was actually sent out on the network before the
   * test runner continues.
   */
  writeSendBarriers: Array<Deferred<api.WriteRequest>> = [];

  /**
   * The set of mutations sent out before there was a corresponding
   * writeSendBarrier.
   */
  earlyWrites: api.WriteRequest[] = [];

  /** The total number of requests sent to the watch stream. */
  watchStreamRequestCount = 0;

  /** The total number of requests sent to the write stream. */
  writeStreamRequestCount = 0;

  nextWriteStreamToken = 0;

  constructor(private queue: AsyncQueue) {}

  /**
   * Tracks the currently active watch targets as detected by the mock watch
   * stream, as a mapping from target ID to query Target.
   */
  activeTargets: { [targetId: number]: api.Target } = {};

  /** A Deferred that is resolved once watch opens. */
  watchOpen = new Deferred<void>();

  invokeRPC<Req>(rpcName: string, request: Req): never {
    throw new Error('Not implemented!');
  }

  invokeStreamingRPC<Req>(rpcName: string, request: Req): never {
    throw new Error('Not implemented!');
  }

  waitForWriteRequest(): Promise<api.WriteRequest> {
    const earlyWrite = this.earlyWrites.shift();
    if (earlyWrite) {
      return Promise.resolve(earlyWrite);
    }
    const barrier = new Deferred<WriteRequest>();
    this.writeSendBarriers.push(barrier);
    return barrier.promise;
  }

  waitForWatchOpen(): Promise<void> {
    return this.watchOpen.promise;
  }

  ackWrite(
    commitTime?: api.Timestamp,
    mutationResults?: api.WriteResult[]
  ): void {
    this.writeStream!.callOnMessage({
      // Convert to base64 string so it can later be parsed into ByteString.
      streamToken: PlatformSupport.getPlatform().btoa(
        'write-stream-token-' + this.nextWriteStreamToken
      ),
      commitTime,
      writeResults: mutationResults
    });
    this.nextWriteStreamToken++;
  }

  failWrite(err: FirestoreError): void {
    this.resetAndCloseWriteStream(err);
  }

  private resetAndCloseWriteStream(err?: FirestoreError): void {
    this.writeSendBarriers = [];
    this.earlyWrites = [];
    this.writeStream!.callOnClose(err);
    this.writeStream = null;
  }

  failWatchStream(err?: FirestoreError): void {
    this.resetAndCloseWatchStream(err);
  }

  private resetAndCloseWatchStream(err?: FirestoreError): void {
    this.activeTargets = {};
    this.watchOpen = new Deferred<void>();
    this.watchStream!.callOnClose(err);
    this.watchStream = null;
  }

  openStream<Req, Resp>(
    rpcName: string,
    token: Token | null
  ): Stream<Req, Resp> {
    if (rpcName === 'Write') {
      if (this.writeStream !== null) {
        throw new Error('write stream opened twice');
      }
      let firstCall = true;
      const writeStream = new StreamBridge<WriteRequest, api.WriteResponse>({
        sendFn: (request: WriteRequest) => {
          ++this.writeStreamRequestCount;
          if (firstCall) {
            debugAssert(
              !!request.database,
              'projectId must be set in the first message'
            );
            debugAssert(
              !request.writes,
              'mutations must not be set in first request'
            );
            this.ackWrite(); // just send the token
            firstCall = false;
            return;
          }

          debugAssert(
            !!request.streamToken,
            'streamToken must be set on all writes'
          );
          debugAssert(!!request.writes, 'writes must be set on all writes');

          const barrier = this.writeSendBarriers.shift();
          if (!barrier) {
            // The test runner hasn't set up the barrier yet, so we queue
            // up this mutation to provide to the barrier promise when it
            // arrives.
            this.earlyWrites.push(request);
          } else {
            // The test runner is waiting on a write invocation, now that we
            // have it we can resolve the write send barrier. If we add
            // (automatic) batching support we need to make sure the number of
            // batches matches the number of calls to waitForWriteRequest.
            barrier.resolve(request);
          }
        },
        closeFn: () => {
          this.resetAndCloseWriteStream();
        }
      });
      this.queue.enqueueAndForget(async () => {
        if (this.writeStream === writeStream) {
          writeStream.callOnOpen();
        }
      });
      this.writeStream = writeStream;
      // Replace 'any' with conditional types.
      return writeStream as any; // eslint-disable-line @typescript-eslint/no-explicit-any
    } else {
      debugAssert(rpcName === 'Listen', 'Unexpected rpc name: ' + rpcName);
      if (this.watchStream !== null) {
        throw new Error('Stream opened twice!');
      }
      const watchStream = new StreamBridge<
        api.ListenRequest,
        api.ListenResponse
      >({
        sendFn: (request: api.ListenRequest) => {
          ++this.watchStreamRequestCount;
          if (request.addTarget) {
            const targetId = request.addTarget.targetId!;
            this.activeTargets[targetId] = request.addTarget;
          } else if (request.removeTarget) {
            delete this.activeTargets[request.removeTarget];
          } else {
            fail('Invalid listen request');
          }
        },
        closeFn: () => {
          this.resetAndCloseWatchStream();
        }
      });
      // Call on open immediately after returning
      this.queue.enqueueAndForget(async () => {
        if (this.watchStream === watchStream) {
          watchStream.callOnOpen();
          this.watchOpen.resolve();
        }
      });
      this.watchStream = watchStream;
      // Replace 'any' with conditional types.
      return this.watchStream as any; // eslint-disable-line @typescript-eslint/no-explicit-any
    }
  }
}

/**
 * Interface used for object that contain exactly one of either a view snapshot
 * or an error for the given query.
 */
interface QueryEvent {
  query: Query;
  view?: ViewSnapshot;
  error?: FirestoreError;
}

/**
 * An Observer<ViewSnapshot> that forwards events to the provided callback.
 */
class EventAggregator implements Observer<ViewSnapshot> {
  constructor(
    private query: Query,
    private pushEvent: (e: QueryEvent) => void
  ) {}

  next(view: ViewSnapshot): void {
    this.pushEvent({
      query: view.query,
      view
    });
  }

  error(error: Error): void {
    expect(error.name).to.equal('FirebaseError');
    this.pushEvent({ query: this.query, error: error as FirestoreError });
  }
}

/**
 * FIFO queue that tracks all outstanding mutations for a single test run.
 * As these mutations are shared among the set of active clients, any client can
 * add or retrieve mutations.
 */
// PORTING NOTE: Multi-tab only.
class SharedWriteTracker {
  private writes: Mutation[][] = [];

  push(write: Mutation[]): void {
    this.writes.push(write);
  }

  peek(): Mutation[] {
    debugAssert(this.writes.length > 0, 'No pending mutations');
    return this.writes[0];
  }

  shift(): Mutation[] {
    debugAssert(this.writes.length > 0, 'No pending mutations');
    return this.writes.shift()!;
  }
}

=======
>>>>>>> e03614c7
abstract class TestRunner {
  protected queue: AsyncQueue;

  // Initialized asynchronously via start().
  private connection!: MockConnection;
  private eventManager!: EventManager;
  private syncEngine!: SyncEngine;

  private eventList: QueryEvent[] = [];
  private acknowledgedDocs: string[];
  private rejectedDocs: string[];
  private snapshotsInSyncListeners: Array<Observer<void>>;
  private snapshotsInSyncEvents = 0;

  private queryListeners = new ObjectMap<Query, QueryListener>(q =>
    q.canonicalId()
  );

  private expectedActiveLimboDocs: DocumentKey[];
  private expectedEnqueuedLimboDocs: DocumentKey[];
  private expectedActiveTargets: Map<TargetId, ActiveTargetSpec>;

  private networkEnabled = true;

  // Initialized asynchronously via start().
  private datastore!: Datastore;
  private localStore!: LocalStore;
  private remoteStore!: RemoteStore;
  private persistence!: MockMemoryPersistence | MockIndexedDbPersistence;
  protected sharedClientState!: SharedClientState;

  private useGarbageCollection: boolean;
  private numClients: number;
  private maxConcurrentLimboResolutions?: number;
  private databaseInfo: DatabaseInfo;

  protected user = User.UNAUTHENTICATED;
  protected clientId: ClientId;

  private started = false;
  private serializer: JsonProtoSerializer;

  constructor(
    protected readonly platform: TestPlatform,
    private sharedWrites: SharedWriteTracker,
    private persistenceSettings: PersistenceSettings,
    clientIndex: number,
    config: SpecConfig
  ) {
    this.clientId = `client${clientIndex}`;
    this.databaseInfo = new DatabaseInfo(
      TEST_DATABASE_ID,
      TEST_PERSISTENCE_KEY,
      'host',
      /*ssl=*/ false,
      /*forceLongPolling=*/ false
    );

    // TODO(mrschmidt): During client startup in `firestore_client`, we block
    // the AsyncQueue from executing any operation. We should mimic this in the
    // setup of the spec tests.
    this.queue = new AsyncQueue();
    this.queue.skipDelaysForTimerId(TimerId.ListenStreamConnectionBackoff);

    this.serializer = new JsonProtoSerializer(this.databaseInfo.databaseId, {
      useProto3Json: true
    });

    this.useGarbageCollection = config.useGarbageCollection;
    this.numClients = config.numClients;
    this.maxConcurrentLimboResolutions = config.maxConcurrentLimboResolutions;
    this.expectedActiveLimboDocs = [];
    this.expectedEnqueuedLimboDocs = [];
    this.expectedActiveTargets = new Map<TargetId, ActiveTargetSpec>();
    this.acknowledgedDocs = [];
    this.rejectedDocs = [];
    this.snapshotsInSyncListeners = [];
  }

  async start(): Promise<void> {
    this.connection = new MockConnection(this.queue);
    this.datastore = newDatastore(
      this.connection,
      new EmptyCredentialsProvider(),
      this.serializer
    );

    const componentProvider = await this.initializeComponentProvider(
      {
        asyncQueue: this.queue,
        databaseInfo: this.databaseInfo,
        platform: this.platform,
        datastore: this.datastore,
        clientId: this.clientId,
        initialUser: this.user,
        maxConcurrentLimboResolutions:
          this.maxConcurrentLimboResolutions ?? Number.MAX_SAFE_INTEGER,
        persistenceSettings: this.persistenceSettings
      },
      this.useGarbageCollection
    );

    this.sharedClientState = componentProvider.sharedClientState;
    this.persistence = componentProvider.persistence;
    this.localStore = componentProvider.localStore;
    this.remoteStore = componentProvider.remoteStore;
    this.syncEngine = componentProvider.syncEngine;
    this.eventManager = componentProvider.eventManager;

    await this.persistence.setDatabaseDeletedListener(async () => {
      await this.shutdown();
    });

    this.started = true;
  }

  protected abstract initializeComponentProvider(
    configuration: ComponentConfiguration,
    gcEnabled: boolean
  ): Promise<MockIndexedDbComponentProvider | MockMemoryComponentProvider>;

  get isPrimaryClient(): boolean {
    return this.syncEngine.isPrimaryClient;
  }

  async shutdown(): Promise<void> {
    await this.queue.enqueue(async () => {
      if (this.started) {
        await this.doShutdown();
      }
    });
  }

  /** Runs a single SpecStep on this runner. */
  async run(step: SpecStep): Promise<void> {
    await this.doStep(step);
    await this.queue.drain();
    this.validateExpectedSnapshotEvents(step.expectedSnapshotEvents!);
    await this.validateExpectedState(step.expectedState!);
    this.validateSnapshotsInSyncEvents(step.expectedSnapshotsInSyncEvents);
    this.eventList = [];
    this.rejectedDocs = [];
    this.acknowledgedDocs = [];
  }

  private doStep(step: SpecStep): Promise<void> {
    if ('userListen' in step) {
      return this.doListen(step.userListen!);
    } else if ('userUnlisten' in step) {
      return this.doUnlisten(step.userUnlisten!);
    } else if ('userSet' in step) {
      return this.doSet(step.userSet!);
    } else if ('userPatch' in step) {
      return this.doPatch(step.userPatch!);
    } else if ('userDelete' in step) {
      return this.doDelete(step.userDelete!);
    } else if ('addSnapshotsInSyncListener' in step) {
      return this.doAddSnapshotsInSyncListener();
    } else if ('removeSnapshotsInSyncListener' in step) {
      return this.doRemoveSnapshotsInSyncListener();
    } else if ('watchAck' in step) {
      return this.doWatchAck(step.watchAck!);
    } else if ('watchCurrent' in step) {
      return this.doWatchCurrent(step.watchCurrent!);
    } else if ('watchRemove' in step) {
      return this.doWatchRemove(step.watchRemove!);
    } else if ('watchEntity' in step) {
      return this.doWatchEntity(step.watchEntity!);
    } else if ('watchFilter' in step) {
      return this.doWatchFilter(step.watchFilter!);
    } else if ('watchSnapshot' in step) {
      return this.doWatchSnapshot(step.watchSnapshot!);
    } else if ('watchReset' in step) {
      return this.doWatchReset(step.watchReset!);
    } else if ('watchStreamClose' in step) {
      return this.doWatchStreamClose(step.watchStreamClose!);
    } else if ('writeAck' in step) {
      return this.doWriteAck(step.writeAck!);
    } else if ('failWrite' in step) {
      return this.doFailWrite(step.failWrite!);
    } else if ('runTimer' in step) {
      return this.doRunTimer(step.runTimer!);
    } else if ('drainQueue' in step) {
      return this.doDrainQueue();
    } else if ('enableNetwork' in step) {
      return step.enableNetwork!
        ? this.doEnableNetwork()
        : this.doDisableNetwork();
    } else if ('clearPersistence' in step) {
      return this.doClearPersistence();
    } else if ('restart' in step) {
      return this.doRestart();
    } else if ('shutdown' in step) {
      return this.doShutdown();
    } else if ('applyClientState' in step) {
      // PORTING NOTE: Only used by web multi-tab tests.
      return this.doApplyClientState(step.applyClientState!);
    } else if ('changeUser' in step) {
      return this.doChangeUser(step.changeUser!);
    } else if ('failDatabase' in step) {
      return step.failDatabase!
        ? this.doFailDatabase()
        : this.doRecoverDatabase();
    } else {
      return fail('Unknown step: ' + JSON.stringify(step));
    }
  }

  private async doListen(listenSpec: SpecUserListen): Promise<void> {
    let targetFailed = false;

    const querySpec = listenSpec[1];
    const query = parseQuery(querySpec);
    const aggregator = new EventAggregator(query, e => {
      if (e.error) {
        targetFailed = true;
      }
      this.pushEvent(e);
    });
    // TODO(dimond): Allow customizing listen options in spec tests
    const options = {
      includeMetadataChanges: true,
      waitForSyncWhenOnline: false
    };
    const queryListener = new QueryListener(query, aggregator, options);
    this.queryListeners.set(query, queryListener);

    await this.queue.enqueue(() => this.eventManager.listen(queryListener));

    if (targetFailed) {
      expect(this.persistence.injectFailures).to.be.true;
    } else {
      // Skip the backoff that may have been triggered by a previous call to
      // `watchStreamCloses()`.
      if (
        this.queue.containsDelayedOperation(
          TimerId.ListenStreamConnectionBackoff
        )
      ) {
        await this.queue.runDelayedOperationsEarly(
          TimerId.ListenStreamConnectionBackoff
        );
      }

      if (this.isPrimaryClient && this.networkEnabled) {
        // Open should always have happened after a listen
        await this.connection.waitForWatchOpen();
      }
    }
  }

  private async doUnlisten(listenSpec: SpecUserUnlisten): Promise<void> {
    // TODO(dimond): make sure correct target IDs are assigned
    // let targetId = listenSpec[0];
    const querySpec = listenSpec[1];
    const query = parseQuery(querySpec);
    const eventEmitter = this.queryListeners.get(query);
    debugAssert(!!eventEmitter, 'There must be a query to unlisten too!');
    this.queryListeners.delete(query);
    await this.queue.enqueue(() => this.eventManager.unlisten(eventEmitter!));
  }

  private doSet(setSpec: SpecUserSet): Promise<void> {
    return this.doMutations([setMutation(setSpec[0], setSpec[1])]);
  }

  private doPatch(patchSpec: SpecUserPatch): Promise<void> {
    return this.doMutations([patchMutation(patchSpec[0], patchSpec[1])]);
  }

  private doDelete(deleteSpec: SpecUserDelete): Promise<void> {
    const key: string = deleteSpec;
    return this.doMutations([deleteMutation(key)]);
  }

  private doAddSnapshotsInSyncListener(): Promise<void> {
    const observer = {
      next: () => {
        this.snapshotsInSyncEvents += 1;
      },
      error: () => {}
    };
    this.snapshotsInSyncListeners.push(observer);
    this.eventManager.addSnapshotsInSyncListener(observer);
    return Promise.resolve();
  }

  private doRemoveSnapshotsInSyncListener(): Promise<void> {
    const removeObs = this.snapshotsInSyncListeners.pop();
    if (removeObs) {
      this.eventManager.removeSnapshotsInSyncListener(removeObs);
    } else {
      throw new Error('There must be a listener to unlisten to');
    }
    return Promise.resolve();
  }

  private doMutations(mutations: Mutation[]): Promise<void> {
    const documentKeys = mutations.map(val => val.key.path.toString());
    const syncEngineCallback = new Deferred<void>();
    syncEngineCallback.promise.then(
      () => this.acknowledgedDocs.push(...documentKeys),
      () => this.rejectedDocs.push(...documentKeys)
    );

    if (!this.persistence.injectFailures) {
      this.sharedWrites.push(mutations);
    }

    return this.queue.enqueue(() => {
      return this.syncEngine.write(mutations, syncEngineCallback);
    });
  }

  private doWatchAck(ackedTargets: SpecWatchAck): Promise<void> {
    const change = new WatchTargetChange(
      WatchTargetChangeState.Added,
      ackedTargets
    );
    return this.doWatchEvent(change);
  }

  private doWatchCurrent(currentTargets: SpecWatchCurrent): Promise<void> {
    const targets = currentTargets[0];
    const resumeToken = byteStringFromString(currentTargets[1]);
    const change = new WatchTargetChange(
      WatchTargetChangeState.Current,
      targets,
      resumeToken
    );
    return this.doWatchEvent(change);
  }

  private doWatchReset(targetIds: SpecWatchReset): Promise<void> {
    const change = new WatchTargetChange(
      WatchTargetChangeState.Reset,
      targetIds
    );
    return this.doWatchEvent(change);
  }

  private doWatchRemove(removed: SpecWatchRemove): Promise<void> {
    const cause =
      removed.cause &&
      new FirestoreError(
        mapCodeFromRpcCode(removed.cause.code),
        removed.cause.message
      );
    const change = new WatchTargetChange(
      WatchTargetChangeState.Removed,
      removed.targetIds,
      ByteString.EMPTY_BYTE_STRING,
      cause || null
    );
    if (cause) {
      // Make sure that the target is active and can be removed.
      // Technically removing an unknown target is valid (e.g. it could race
      // with a server-side removal), but we want to pay extra careful
      // attention in tests that we only remove targets we listened too.
      removed.targetIds.forEach(targetId => {
        expect(
          this.connection.activeTargets[targetId],
          'Removing a non-active target'
        ).to.exist;
        delete this.connection.activeTargets[targetId];
      });
    }
    return this.doWatchEvent(change);
  }

  private doWatchEntity(watchEntity: SpecWatchEntity): Promise<void> {
    if (watchEntity.docs) {
      debugAssert(
        !watchEntity.doc,
        'Exactly one of `doc` or `docs` needs to be set'
      );
      return sequence(watchEntity.docs, (specDocument: SpecDocument) => {
        return this.doWatchEntity({
          doc: specDocument,
          targets: watchEntity.targets,
          removedTargets: watchEntity.removedTargets
        });
      });
    } else if (watchEntity.doc) {
      const document = watchEntity.doc.value
        ? doc(
            watchEntity.doc.key,
            watchEntity.doc.version,
            watchEntity.doc.value,
            watchEntity.doc.options
          )
        : deletedDoc(watchEntity.doc.key, watchEntity.doc.version);
      const change = new DocumentWatchChange(
        watchEntity.targets || [],
        watchEntity.removedTargets || [],
        document.key,
        document
      );
      return this.doWatchEvent(change);
    } else if (watchEntity.key) {
      const documentKey = key(watchEntity.key);
      const change = new DocumentWatchChange(
        watchEntity.targets || [],
        watchEntity.removedTargets || [],
        documentKey,
        null
      );
      return this.doWatchEvent(change);
    } else {
      return fail('Either doc or docs must be set');
    }
  }

  private doWatchFilter(watchFilter: SpecWatchFilter): Promise<void> {
    const targetIds: TargetId[] = watchFilter[0];
    debugAssert(
      targetIds.length === 1,
      'ExistenceFilters currently support exactly one target only.'
    );
    const keys = watchFilter.slice(1);
    const filter = new ExistenceFilter(keys.length);
    const change = new ExistenceFilterChange(targetIds[0], filter);
    return this.doWatchEvent(change);
  }

  private doWatchSnapshot(watchSnapshot: SpecWatchSnapshot): Promise<void> {
    // The client will only respond to watchSnapshots if they are on a target
    // change with an empty set of target IDs. So we should be sure to send a
    // separate event.
    const protoJSON: api.ListenResponse = {
      targetChange: {
        readTime: this.serializer.toVersion(version(watchSnapshot.version)),
        // Convert to base64 string so it can later be parsed into ByteString.
        resumeToken: this.platform.btoa(watchSnapshot.resumeToken || ''),
        targetIds: watchSnapshot.targetIds
      }
    };
    this.connection.watchStream!.callOnMessage(protoJSON);

    // Put a no-op in the queue so that we know when any outstanding RemoteStore
    // writes on the network are complete.
    return this.queue.enqueue(async () => {});
  }

  private async doWatchEvent(watchChange: WatchChange): Promise<void> {
    const protoJSON = encodeWatchChange(watchChange);
    this.connection.watchStream!.callOnMessage(protoJSON);

    // Put a no-op in the queue so that we know when any outstanding RemoteStore
    // writes on the network are complete.
    return this.queue.enqueue(async () => {});
  }

  private async doWatchStreamClose(spec: SpecWatchStreamClose): Promise<void> {
    this.connection.failWatchStream(
      new FirestoreError(
        mapCodeFromRpcCode(spec.error.code),
        spec.error.message
      )
    );
    // The watch stream should re-open if we have active listeners.
    if (spec.runBackoffTimer && !this.queryListeners.isEmpty()) {
      await this.queue.runDelayedOperationsEarly(
        TimerId.ListenStreamConnectionBackoff
      );
      await this.connection.waitForWatchOpen();
    }
  }

  /** Validates that a write was sent and matches the expected write. */
  private validateNextWriteRequest(mutations: Mutation[]): Promise<void> {
    // Make sure this write was sent on the wire and it matches the expected
    // write.
    return this.connection.waitForWriteRequest().then(request => {
      const writes = request.writes!;
      expect(writes.length).to.equal(mutations.length);
      for (let i = 0; i < writes.length; ++i) {
        expect(writes[i]).to.deep.equal(
          this.serializer.toMutation(mutations[i])
        );
      }
    });
  }

  private doWriteAck(writeAck: SpecWriteAck): Promise<void> {
    const updateTime = this.serializer.toVersion(version(writeAck.version));
    const nextMutation = writeAck.keepInQueue
      ? this.sharedWrites.peek()
      : this.sharedWrites.shift();
    return this.validateNextWriteRequest(nextMutation).then(() => {
      this.connection.ackWrite(updateTime, [{ updateTime }]);
    });
  }

  private async doFailWrite(writeFailure: SpecWriteFailure): Promise<void> {
    const specError: SpecError = writeFailure.error;
    const error = new FirestoreError(
      mapCodeFromRpcCode(specError.code),
      specError.message
    );
    const nextMutation = writeFailure.keepInQueue
      ? this.sharedWrites.peek()
      : this.sharedWrites.shift();
    return this.validateNextWriteRequest(nextMutation).then(() => {
      this.connection.failWrite(error);
    });
  }

  private async doRunTimer(timer: string): Promise<void> {
    // We assume the timer string is a valid TimerID enum value, but if it's
    // not, then there won't be a matching item on the queue and
    // runDelayedOperationsEarly() will throw.
    const timerId = timer as TimerId;
    await this.queue.runDelayedOperationsEarly(timerId);
  }

  private async doDisableNetwork(): Promise<void> {
    this.networkEnabled = false;
    // Make sure to execute all writes that are currently queued. This allows us
    // to assert on the total number of requests sent before shutdown.
    await this.remoteStore.fillWritePipeline();
    await this.syncEngine.disableNetwork();
  }

  private async doDrainQueue(): Promise<void> {
    await this.queue.drain();
  }

  private async doEnableNetwork(): Promise<void> {
    this.networkEnabled = true;
    await this.syncEngine.enableNetwork();
  }

  private async doShutdown(): Promise<void> {
    await this.remoteStore.shutdown();
    await this.sharedClientState.shutdown();
    // We don't delete the persisted data here since multi-clients may still
    // be accessing it. Instead, we manually remove it at the end of the
    // test run.
    await this.persistence.shutdown();
    this.started = false;
  }

  private async doClearPersistence(): Promise<void> {
    await clearTestPersistence();
  }

  private async doRestart(): Promise<void> {
    // Reinitialize everything.
    await this.doShutdown();

    // We have to schedule the starts, otherwise we could end up with
    // interleaved events.
    await this.queue.enqueue(() => this.start());
  }

  private async doApplyClientState(state: SpecClientState): Promise<void> {
    if (state.visibility) {
      this.platform.raiseVisibilityEvent(state.visibility!);
    }

    if (state.primary) {
      await clearCurrentPrimaryLease();
      await this.queue.runDelayedOperationsEarly(TimerId.ClientMetadataRefresh);
    }

    return Promise.resolve();
  }

  private doChangeUser(user: string | null): Promise<void> {
    this.user = new User(user);
    return this.queue.enqueue(() =>
      this.syncEngine.handleCredentialChange(this.user)
    );
  }

  private async doFailDatabase(): Promise<void> {
    this.persistence.injectFailures = true;
  }

  private async doRecoverDatabase(): Promise<void> {
    this.persistence.injectFailures = false;
  }

  private validateExpectedSnapshotEvents(
    expectedEvents: SnapshotEvent[]
  ): void {
    if (expectedEvents) {
      expect(this.eventList.length).to.equal(
        expectedEvents.length,
        'Number of expected and actual events mismatch'
      );
      const actualEventsSorted = this.eventList.sort((a, b) =>
        primitiveComparator(a.query.canonicalId(), b.query.canonicalId())
      );
      const expectedEventsSorted = expectedEvents.sort((a, b) =>
        primitiveComparator(
          parseQuery(a.query).canonicalId(),
          parseQuery(b.query).canonicalId()
        )
      );
      for (let i = 0; i < expectedEventsSorted.length; i++) {
        const actual = actualEventsSorted[i];
        const expected = expectedEventsSorted[i];
        this.validateWatchExpectation(expected, actual);
      }
    } else {
      expect(this.eventList.length).to.equal(
        0,
        'Unexpected events: ' + JSON.stringify(this.eventList)
      );
    }
  }

  private async validateExpectedState(
    expectedState: StateExpectation
  ): Promise<void> {
    if (expectedState) {
      if ('numOutstandingWrites' in expectedState) {
        expect(this.remoteStore.outstandingWrites()).to.equal(
          expectedState.numOutstandingWrites
        );
      }
      if ('numActiveClients' in expectedState) {
        debugAssert(
          this.persistence instanceof IndexedDbPersistence,
          'numActiveClients() requires IndexedDbPersistence'
        );
        const activeClients = await this.persistence.getActiveClients();
        expect(activeClients.length).to.equal(expectedState.numActiveClients);
      }
      if ('writeStreamRequestCount' in expectedState) {
        expect(this.connection.writeStreamRequestCount).to.equal(
          expectedState.writeStreamRequestCount
        );
      }
      if ('watchStreamRequestCount' in expectedState) {
        expect(this.connection.watchStreamRequestCount).to.equal(
          expectedState.watchStreamRequestCount
        );
      }
      if ('activeLimboDocs' in expectedState) {
        this.expectedActiveLimboDocs = expectedState.activeLimboDocs!.map(key);
      }
      if ('enqueuedLimboDocs' in expectedState) {
        this.expectedEnqueuedLimboDocs = expectedState.enqueuedLimboDocs!.map(
          key
        );
      }
      if ('activeTargets' in expectedState) {
        this.expectedActiveTargets.clear();
        forEach(expectedState.activeTargets!, (key, value) => {
          this.expectedActiveTargets.set(Number(key), value);
        });
      }
      if ('isPrimary' in expectedState) {
        expect(this.isPrimaryClient).to.eq(
          expectedState.isPrimary!,
          'isPrimary'
        );
      }
      if ('isShutdown' in expectedState) {
        expect(this.started).to.equal(!expectedState.isShutdown);
      }
    }

    if (expectedState && expectedState.userCallbacks) {
      expect(this.acknowledgedDocs).to.have.members(
        expectedState.userCallbacks.acknowledgedDocs
      );
      expect(this.rejectedDocs).to.have.members(
        expectedState.userCallbacks.rejectedDocs
      );
    } else {
      expect(this.acknowledgedDocs).to.be.empty;
      expect(this.rejectedDocs).to.be.empty;
    }

    if (this.numClients === 1) {
      expect(this.isPrimaryClient).to.eq(true, 'isPrimary');
    }

    // Clients don't reset their limbo docs on shutdown, so any validation will
    // likely fail.
    if (this.started) {
      // Always validate that the expected limbo docs match the actual limbo
      // docs
      this.validateActiveLimboDocs();
      this.validateEnqueuedLimboDocs();
      // Always validate that the expected active targets match the actual
      // active targets
      await this.validateActiveTargets();
    }
  }

  private validateSnapshotsInSyncEvents(
    expectedCount: number | undefined
  ): void {
    expect(this.snapshotsInSyncEvents).to.eq(expectedCount || 0);
    this.snapshotsInSyncEvents = 0;
  }

  private validateActiveLimboDocs(): void {
    let actualLimboDocs = this.syncEngine.activeLimboDocumentResolutions();
    // Validate that each active limbo doc has an expected active target
    actualLimboDocs.forEach((key, targetId) => {
      const targetIds = new Array(this.expectedActiveTargets.keys()).map(
        n => '' + n
      );
      expect(this.expectedActiveTargets.has(targetId)).to.equal(
        true,
        `Found limbo doc ${key.toString()}, but its target ID ${targetId} ` +
          `was not in the set of expected active target IDs ` +
          `(${targetIds.join(', ')})`
      );
    });
    for (const expectedLimboDoc of this.expectedActiveLimboDocs) {
      expect(actualLimboDocs.get(expectedLimboDoc)).to.not.equal(
        null,
        'Expected doc to be in limbo, but was not: ' +
          expectedLimboDoc.toString()
      );
      actualLimboDocs = actualLimboDocs.remove(expectedLimboDoc);
    }
    expect(actualLimboDocs.size).to.equal(
      0,
      'Unexpected active docs in limbo: ' + actualLimboDocs.toString()
    );
  }

  private validateEnqueuedLimboDocs(): void {
    let actualLimboDocs = new SortedSet<DocumentKey>(DocumentKey.comparator);
    this.syncEngine.enqueuedLimboDocumentResolutions().forEach(key => {
      actualLimboDocs = actualLimboDocs.add(key);
    });
    let expectedLimboDocs = new SortedSet<DocumentKey>(DocumentKey.comparator);
    this.expectedEnqueuedLimboDocs.forEach(key => {
      expectedLimboDocs = expectedLimboDocs.add(key);
    });
    actualLimboDocs.forEach(key => {
      expect(expectedLimboDocs.has(key)).to.equal(
        true,
        `Found enqueued limbo doc ${key.toString()}, but it was not in ` +
          `the set of expected enqueued limbo documents ` +
          `(${expectedLimboDocs.toString()})`
      );
    });
    expectedLimboDocs.forEach(key => {
      expect(actualLimboDocs.has(key)).to.equal(
        true,
        `Expected doc ${key.toString()} to be enqueued for limbo resolution, ` +
          `but it was not in the queue (${actualLimboDocs.toString()})`
      );
    });
  }

  private async validateActiveTargets(): Promise<void> {
    if (!this.isPrimaryClient || !this.networkEnabled) {
      expect(this.connection.activeTargets).to.be.empty;
      return;
    }

    // In multi-tab mode, we cannot rely on the `waitForWatchOpen` call in
    // `doUserListen` since primary tabs may execute queries from other tabs
    // without any direct user interaction.

    // TODO(mrschmidt): Refactor so this is only executed after primary tab
    // change
    if (this.expectedActiveTargets.size > 0) {
      await this.connection.waitForWatchOpen();
      await this.queue.drain();
    }

    const actualTargets = { ...this.connection.activeTargets };
    this.expectedActiveTargets.forEach((expected, targetId) => {
      expect(actualTargets[targetId]).to.not.equal(
        undefined,
        'Expected active target not found: ' + JSON.stringify(expected)
      );
      const actualTarget = actualTargets[targetId];

      // TODO(mcg): populate the purpose of the target once it's possible to
      // encode that in the spec tests. For now, hard-code that it's a listen
      // despite the fact that it's not always the right value.
      const expectedTarget = this.serializer.toTarget(
        new TargetData(
          parseQuery(expected.queries[0]).toTarget(),
          targetId,
          TargetPurpose.Listen,
          ARBITRARY_SEQUENCE_NUMBER,
          SnapshotVersion.min(),
          SnapshotVersion.min(),
          byteStringFromString(expected.resumeToken)
        )
      );
      expect(actualTarget.query).to.deep.equal(expectedTarget.query);
      expect(actualTarget.targetId).to.equal(expectedTarget.targetId);
      expect(actualTarget.readTime).to.equal(expectedTarget.readTime);
      expect(actualTarget.resumeToken).to.equal(
        expectedTarget.resumeToken,
        `ResumeToken does not match - expected:
         ${stringFromBase64String(
           expectedTarget.resumeToken
         )}, actual: ${stringFromBase64String(actualTarget.resumeToken)}`
      );
      delete actualTargets[targetId];
    });
    expect(objectSize(actualTargets)).to.equal(
      0,
      'Unexpected active targets: ' + JSON.stringify(actualTargets)
    );
  }

  private validateWatchExpectation(
    expected: SnapshotEvent,
    actual: QueryEvent
  ): void {
    const expectedQuery = parseQuery(expected.query);
    expect(actual.query).to.deep.equal(expectedQuery);
    if (expected.errorCode) {
      validateFirestoreError(
        mapCodeFromRpcCode(expected.errorCode),
        actual.error!
      );
    } else {
      const expectedChanges: DocumentViewChange[] = [];
      if (expected.removed) {
        expected.removed.forEach(change => {
          expectedChanges.push(this.parseChange(ChangeType.Removed, change));
        });
      }
      if (expected.added) {
        expected.added.forEach(change => {
          expectedChanges.push(this.parseChange(ChangeType.Added, change));
        });
      }
      if (expected.modified) {
        expected.modified.forEach(change => {
          expectedChanges.push(this.parseChange(ChangeType.Modified, change));
        });
      }

      if (expected.metadata) {
        expected.metadata.forEach(change => {
          expectedChanges.push(this.parseChange(ChangeType.Metadata, change));
        });
      }

      expect(actual.view!.docChanges).to.deep.equal(expectedChanges);

      expect(actual.view!.hasPendingWrites).to.equal(
        expected.hasPendingWrites,
        'hasPendingWrites'
      );
      expect(actual.view!.fromCache).to.equal(expected.fromCache, 'fromCache');

      if (actual && !expected) {
        expect(expected, 'Got an actual event without expecting one').to.be.ok;
      }
    }
  }

  private pushEvent(e: QueryEvent): void {
    this.eventList.push(e);
  }

  private parseChange(
    type: ChangeType,
    change: SpecDocument
  ): DocumentViewChange {
    return {
      type,
      doc: doc(
        change.key,
        change.version,
        change.value || {},
        change.options || {}
      )
    };
  }
}

class MemoryTestRunner extends TestRunner {
  constructor(
    platform: TestPlatform,
    sharedWrites: SharedWriteTracker,
    clientIndex: number,
    config: SpecConfig
  ) {
    super(
      platform,
      sharedWrites,
      {
        durable: false
      },
      clientIndex,
      config
    );
  }

  protected async initializeComponentProvider(
    configuration: ComponentConfiguration,
    gcEnabled: boolean
  ): Promise<MockMemoryComponentProvider> {
    const componentProvider = new MockMemoryComponentProvider(gcEnabled);
    await componentProvider.initialize(configuration);
    return componentProvider;
  }
}

/**
 * Runs the specs using IndexedDbPersistence, the creator must ensure that it is
 * enabled for the platform.
 */
class IndexedDbTestRunner extends TestRunner {
  constructor(
    platform: TestPlatform,
    sharedWrites: SharedWriteTracker,
    clientIndex: number,
    config: SpecConfig
  ) {
    super(
      platform,
      sharedWrites,
      {
        durable: true,
        cacheSizeBytes: LruParams.DEFAULT_CACHE_SIZE_BYTES,
        synchronizeTabs: true
      },
      clientIndex,
      config
    );
  }

  protected async initializeComponentProvider(
    configuration: ComponentConfiguration,
    gcEnabled: boolean
  ): Promise<MockIndexedDbComponentProvider> {
    const componentProvider = new MockIndexedDbComponentProvider();
    await componentProvider.initialize(configuration);
    return componentProvider;
  }

  static destroyPersistence(): Promise<void> {
    return SimpleDb.delete(INDEXEDDB_TEST_DATABASE_NAME);
  }
}

/**
 * Runs a spec test case.
 *
 * The spec consists of an array of individual steps to run in sequence.
 */
export async function runSpec(
  name: string,
  tags: string[],
  usePersistence: boolean,
  config: SpecConfig,
  steps: SpecStep[]
): Promise<void> {
  // eslint-disable-next-line no-console
  const sharedMockStorage = new SharedFakeWebStorage();

  // PORTING NOTE: Non multi-client SDKs only support a single test runner.
  const runners: TestRunner[] = [];
  const outstandingMutations = new SharedWriteTracker();

  const ensureRunner = async (clientIndex: number): Promise<TestRunner> => {
    if (!runners[clientIndex]) {
      const platform = new TestPlatform(
        PlatformSupport.getPlatform(),
        sharedMockStorage
      );
      if (usePersistence) {
        runners[clientIndex] = new IndexedDbTestRunner(
          platform,
          outstandingMutations,
          clientIndex,
          config
        );
      } else {
        runners[clientIndex] = new MemoryTestRunner(
          platform,
          outstandingMutations,
          clientIndex,
          config
        );
      }
      await runners[clientIndex].start();
    }
    return runners[clientIndex];
  };

  let lastStep: SpecStep | null = null;
  let count = 0;
  try {
    await sequence(steps, async step => {
      debugAssert(
        step.clientIndex === undefined || tags.indexOf(MULTI_CLIENT_TAG) !== -1,
        "Cannot use 'client()' to initialize a test that is not tagged with " +
          "'multi-client'. Did you mean to use 'spec()'?"
      );

      ++count;
      lastStep = step;
      return ensureRunner(step.clientIndex || 0).then(runner =>
        runner.run(step)
      );
    });
  } catch (err) {
    console.warn(
      `Spec test failed at step ${count}: ${JSON.stringify(lastStep)}`
    );
    throw err;
  } finally {
    for (const runner of runners) {
      await runner.shutdown();
    }
    if (usePersistence) {
      await IndexedDbTestRunner.destroyPersistence();
    }
  }
}

/** Specifies initial configuration information for the test. */
export interface SpecConfig {
  /** A boolean to enable / disable GC. */
  useGarbageCollection: boolean;

  /** The number of active clients for this test run. */
  numClients: number;

  /**
   * The maximum number of concurrently-active listens for limbo resolutions.
   * This value must be strictly greater than zero, or undefined to use the
   * default value.
   */
  maxConcurrentLimboResolutions?: number;
}

/**
 * Union type for each step. The step consists of exactly one `field`
 * set and optionally expected events in the `expect` field.
 */
export interface SpecStep {
  /** The index of the local client for multi-client spec tests. */
  clientIndex?: number; // PORTING NOTE: Only used by web multi-tab tests
  /** Listen to a new query (must be unique) */
  userListen?: SpecUserListen;
  /** Unlisten from a query (must be listened to) */
  userUnlisten?: SpecUserUnlisten;
  /** Perform a user initiated set */
  userSet?: SpecUserSet;
  /** Perform a user initiated patch */
  userPatch?: SpecUserPatch;
  /** Perform a user initiated delete */
  userDelete?: SpecUserDelete;
  /** Listens to a SnapshotsInSync event. */
  addSnapshotsInSyncListener?: true;
  /** Unlistens from a SnapshotsInSync event. */
  removeSnapshotsInSyncListener?: true;

  /** Ack for a query in the watch stream */
  watchAck?: SpecWatchAck;
  /** Marks the query results as current */
  watchCurrent?: SpecWatchCurrent;
  /** Reset the results of a query */
  watchReset?: SpecWatchReset;
  /** Ack for remove or rejection of a query in the watch stream */
  watchRemove?: SpecWatchRemove;
  /** Document update in the watch stream */
  watchEntity?: SpecWatchEntity;
  /** Existence filter in the watch stream */
  watchFilter?: SpecWatchFilter;
  /** Snapshot ("NO_CHANGE") event in the watch stream. */
  watchSnapshot?: SpecWatchSnapshot;
  /** A step that the watch stream restarts. */
  watchStreamClose?: SpecWatchStreamClose;

  /** Ack the last write */
  writeAck?: SpecWriteAck;
  /** Fail a write */
  failWrite?: SpecWriteFailure;

  /** Fail all database transactions. */
  failDatabase?: boolean;

  /**
   * Run a queued timer task (without waiting for the delay to expire). See
   * TimerId enum definition for possible values).
   */
  runTimer?: string;

  /**
   * Process all events currently enqueued in the AsyncQueue.
   */
  drainQueue?: true;

  /** Enable or disable RemoteStore's network connection. */
  enableNetwork?: boolean;

  /** Clears the persistent storage in IndexedDB. */
  clearPersistence?: true;

  /** Changes the metadata state of a client instance. */
  applyClientState?: SpecClientState; // PORTING NOTE: Only used by web multi-tab tests

  /** Change to a new active user (specified by uid or null for anonymous). */
  changeUser?: string | null;

  /**
   * Restarts the SyncEngine from scratch, except re-uses persistence and auth
   * components. This allows you to queue writes, get documents into cache,
   * etc. and then simulate an app restart.
   */
  restart?: true;

  /** Shut down the client and close it network connection. */
  shutdown?: true;

  /**
   * Optional list of expected events.
   * If not provided, the test will fail if the step causes events to be raised.
   */
  expectedSnapshotEvents?: SnapshotEvent[];

  /**
   * Optional dictionary of expected states.
   */
  expectedState?: StateExpectation;

  /**
   * Optional expected number of onSnapshotsInSync callbacks to be called.
   * If not provided, the test will fail if the step causes events to be raised.
   */
  expectedSnapshotsInSyncEvents?: number;
}

/** [<target-id>, <query-path>] */
export type SpecUserListen = [TargetId, string | SpecQuery];

/** [<target-id>, <query-path>] */
export type SpecUserUnlisten = [TargetId, string | SpecQuery];

/** [<key>, <value>] */
export type SpecUserSet = [string, JsonObject<unknown>];

/** [<key>, <patches>] */
export type SpecUserPatch = [string, JsonObject<unknown>];

/** key */
export type SpecUserDelete = string;

/** [<target-id>, ...] */
export type SpecWatchAck = TargetId[];

/** [[<target-id>, ...], <resume-token>] */
export type SpecWatchCurrent = [TargetId[], string];

/** [<target-id>, ...] */
export type SpecWatchReset = TargetId[];

export interface SpecError {
  code: number;
  message: string;
}

export interface SpecWatchRemove {
  targetIds: TargetId[];
  cause?: SpecError;
}

export interface SpecWatchSnapshot {
  version: TestSnapshotVersion;
  targetIds: TargetId[];
  resumeToken?: string;
}

export interface SpecWatchStreamClose {
  error: SpecError;
  runBackoffTimer: boolean;
}

export interface SpecWriteAck {
  /** The version the backend uses to ack the write. */
  version: TestSnapshotVersion;
  /**
   * Whether we should keep the write in our internal queue. This should only
   * be set to 'true' if the client ignores the write (e.g. a secondary client
   * which ignores write acknowledgments).
   *
   * Defaults to false.
   */
  // PORTING NOTE: Multi-Tab only.
  keepInQueue?: boolean;
}

export interface SpecWriteFailure {
  /** The error the backend uses to fail the write. */
  error: SpecError;
  /**
   * Whether we should keep the write in our internal queue. This should be set
   * to 'true' for transient errors or if the client ignores the failure
   * (e.g. a secondary client which ignores write rejections).
   *
   * Defaults to false.
   */
  keepInQueue?: boolean;
}

export interface SpecWatchEntity {
  // exactly one of key, doc or docs is set
  key?: string;
  /** [<key>, <version>, <value>] */
  doc?: SpecDocument;
  /** [<key>, <version>, <value>][] */
  docs?: SpecDocument[];
  /** [<target-id>, ...] */
  targets?: TargetId[];
  /** [<target-id>, ...] */
  removedTargets?: TargetId[];
}

// PORTING NOTE: Only used by web multi-tab tests.
export interface SpecClientState {
  /** The visibility state of the browser tab running the client. */
  visibility?: VisibilityState;
  /** Whether this tab should try to forcefully become primary. */
  primary?: true;
}

/**
 * [[<target-id>, ...], <key>, ...]
 * Note that the last parameter is really of type ...string (spread operator)
 * The filter is based of a list of keys to match in the existence filter
 */
export interface SpecWatchFilter
  extends Array<TargetId[] | string | undefined> {
  '0': TargetId[];
  '1': string | undefined;
}

export type SpecLimitType = 'LimitToFirst' | 'LimitToLast';

/**
 * [field, op, value]
 * Op must be the `name` of an `Operator`.
 */
export type SpecQueryFilter = [string, string, unknown];

/**
 * [field, direction]
 * Direction can be 'asc' or 'desc'.
 */
export type SpecQueryOrderBy = [string, string];

/**
 * A representation of a query.
 */
export interface SpecQuery {
  path: string;
  collectionGroup?: string;
  limit?: number;
  limitType?: SpecLimitType;
  filters?: SpecQueryFilter[];
  orderBys?: SpecQueryOrderBy[];
}

/**
 * [<key>, <version>, <value>, <doc-options> (optional), ...]
 * Represents a document. <value> is null for deleted documents.
 * Doc options are:
 *   'local': document has local modifications
 */
export interface SpecDocument {
  key: string;
  version: TestSnapshotVersion;
  value: JsonObject<unknown> | null;
  options?: DocumentOptions;
}

export interface SnapshotEvent {
  query: SpecQuery;
  errorCode?: number;
  fromCache?: boolean;
  hasPendingWrites?: boolean;
  added?: SpecDocument[];
  removed?: SpecDocument[];
  modified?: SpecDocument[];
  metadata?: SpecDocument[];
}

export interface StateExpectation {
  /** Number of outstanding writes in the datastore queue. */
  numOutstandingWrites?: number;
  /** Number of clients currently marked active. Used in multi-client tests. */
  numActiveClients?: number;
  /** Number of requests sent to the write stream. */
  writeStreamRequestCount?: number;
  /** Number of requests sent to the watch stream. */
  watchStreamRequestCount?: number;
  /**
   * Current documents in limbo that have an active target.
   * Verified in each step until overwritten.
   */
  activeLimboDocs?: string[];
  /**
   * Current documents in limbo that are enqueued and therefore do not have an
   * active target.
   * Verified in each step until overwritten.
   */
  enqueuedLimboDocs?: string[];
  /**
   * Whether the instance holds the primary lease. Used in multi-client tests.
   */
  isPrimary?: boolean;
  /** Whether the client is shutdown. */
  isShutdown?: boolean;
  /**
   * Current expected active targets. Verified in each step until overwritten.
   */
  activeTargets?: ActiveTargetMap;
  /**
   * Expected set of callbacks for previously written docs.
   */
  userCallbacks?: {
    acknowledgedDocs: string[];
    rejectedDocs: string[];
  };
}

async function clearCurrentPrimaryLease(): Promise<void> {
  const db = await SimpleDb.openOrCreate(
    INDEXEDDB_TEST_DATABASE_NAME,
    SCHEMA_VERSION,
    new SchemaConverter(TEST_SERIALIZER)
  );
  await db.runTransaction('readwrite', [DbPrimaryClient.store], txn => {
    const primaryClientStore = txn.store<DbPrimaryClientKey, DbPrimaryClient>(
      DbPrimaryClient.store
    );
    return primaryClientStore.delete(DbPrimaryClient.key);
  });
  db.close();
}<|MERGE_RESOLUTION|>--- conflicted
+++ resolved
@@ -141,257 +141,6 @@
   }
 }
 
-<<<<<<< HEAD
-class MockConnection implements Connection {
-  watchStream: StreamBridge<
-    api.ListenRequest,
-    api.ListenResponse
-  > | null = null;
-  writeStream: StreamBridge<api.WriteRequest, api.WriteResponse> | null = null;
-  /**
-   * Used to make sure a write was actually sent out on the network before the
-   * test runner continues.
-   */
-  writeSendBarriers: Array<Deferred<api.WriteRequest>> = [];
-
-  /**
-   * The set of mutations sent out before there was a corresponding
-   * writeSendBarrier.
-   */
-  earlyWrites: api.WriteRequest[] = [];
-
-  /** The total number of requests sent to the watch stream. */
-  watchStreamRequestCount = 0;
-
-  /** The total number of requests sent to the write stream. */
-  writeStreamRequestCount = 0;
-
-  nextWriteStreamToken = 0;
-
-  constructor(private queue: AsyncQueue) {}
-
-  /**
-   * Tracks the currently active watch targets as detected by the mock watch
-   * stream, as a mapping from target ID to query Target.
-   */
-  activeTargets: { [targetId: number]: api.Target } = {};
-
-  /** A Deferred that is resolved once watch opens. */
-  watchOpen = new Deferred<void>();
-
-  invokeRPC<Req>(rpcName: string, request: Req): never {
-    throw new Error('Not implemented!');
-  }
-
-  invokeStreamingRPC<Req>(rpcName: string, request: Req): never {
-    throw new Error('Not implemented!');
-  }
-
-  waitForWriteRequest(): Promise<api.WriteRequest> {
-    const earlyWrite = this.earlyWrites.shift();
-    if (earlyWrite) {
-      return Promise.resolve(earlyWrite);
-    }
-    const barrier = new Deferred<WriteRequest>();
-    this.writeSendBarriers.push(barrier);
-    return barrier.promise;
-  }
-
-  waitForWatchOpen(): Promise<void> {
-    return this.watchOpen.promise;
-  }
-
-  ackWrite(
-    commitTime?: api.Timestamp,
-    mutationResults?: api.WriteResult[]
-  ): void {
-    this.writeStream!.callOnMessage({
-      // Convert to base64 string so it can later be parsed into ByteString.
-      streamToken: PlatformSupport.getPlatform().btoa(
-        'write-stream-token-' + this.nextWriteStreamToken
-      ),
-      commitTime,
-      writeResults: mutationResults
-    });
-    this.nextWriteStreamToken++;
-  }
-
-  failWrite(err: FirestoreError): void {
-    this.resetAndCloseWriteStream(err);
-  }
-
-  private resetAndCloseWriteStream(err?: FirestoreError): void {
-    this.writeSendBarriers = [];
-    this.earlyWrites = [];
-    this.writeStream!.callOnClose(err);
-    this.writeStream = null;
-  }
-
-  failWatchStream(err?: FirestoreError): void {
-    this.resetAndCloseWatchStream(err);
-  }
-
-  private resetAndCloseWatchStream(err?: FirestoreError): void {
-    this.activeTargets = {};
-    this.watchOpen = new Deferred<void>();
-    this.watchStream!.callOnClose(err);
-    this.watchStream = null;
-  }
-
-  openStream<Req, Resp>(
-    rpcName: string,
-    token: Token | null
-  ): Stream<Req, Resp> {
-    if (rpcName === 'Write') {
-      if (this.writeStream !== null) {
-        throw new Error('write stream opened twice');
-      }
-      let firstCall = true;
-      const writeStream = new StreamBridge<WriteRequest, api.WriteResponse>({
-        sendFn: (request: WriteRequest) => {
-          ++this.writeStreamRequestCount;
-          if (firstCall) {
-            debugAssert(
-              !!request.database,
-              'projectId must be set in the first message'
-            );
-            debugAssert(
-              !request.writes,
-              'mutations must not be set in first request'
-            );
-            this.ackWrite(); // just send the token
-            firstCall = false;
-            return;
-          }
-
-          debugAssert(
-            !!request.streamToken,
-            'streamToken must be set on all writes'
-          );
-          debugAssert(!!request.writes, 'writes must be set on all writes');
-
-          const barrier = this.writeSendBarriers.shift();
-          if (!barrier) {
-            // The test runner hasn't set up the barrier yet, so we queue
-            // up this mutation to provide to the barrier promise when it
-            // arrives.
-            this.earlyWrites.push(request);
-          } else {
-            // The test runner is waiting on a write invocation, now that we
-            // have it we can resolve the write send barrier. If we add
-            // (automatic) batching support we need to make sure the number of
-            // batches matches the number of calls to waitForWriteRequest.
-            barrier.resolve(request);
-          }
-        },
-        closeFn: () => {
-          this.resetAndCloseWriteStream();
-        }
-      });
-      this.queue.enqueueAndForget(async () => {
-        if (this.writeStream === writeStream) {
-          writeStream.callOnOpen();
-        }
-      });
-      this.writeStream = writeStream;
-      // Replace 'any' with conditional types.
-      return writeStream as any; // eslint-disable-line @typescript-eslint/no-explicit-any
-    } else {
-      debugAssert(rpcName === 'Listen', 'Unexpected rpc name: ' + rpcName);
-      if (this.watchStream !== null) {
-        throw new Error('Stream opened twice!');
-      }
-      const watchStream = new StreamBridge<
-        api.ListenRequest,
-        api.ListenResponse
-      >({
-        sendFn: (request: api.ListenRequest) => {
-          ++this.watchStreamRequestCount;
-          if (request.addTarget) {
-            const targetId = request.addTarget.targetId!;
-            this.activeTargets[targetId] = request.addTarget;
-          } else if (request.removeTarget) {
-            delete this.activeTargets[request.removeTarget];
-          } else {
-            fail('Invalid listen request');
-          }
-        },
-        closeFn: () => {
-          this.resetAndCloseWatchStream();
-        }
-      });
-      // Call on open immediately after returning
-      this.queue.enqueueAndForget(async () => {
-        if (this.watchStream === watchStream) {
-          watchStream.callOnOpen();
-          this.watchOpen.resolve();
-        }
-      });
-      this.watchStream = watchStream;
-      // Replace 'any' with conditional types.
-      return this.watchStream as any; // eslint-disable-line @typescript-eslint/no-explicit-any
-    }
-  }
-}
-
-/**
- * Interface used for object that contain exactly one of either a view snapshot
- * or an error for the given query.
- */
-interface QueryEvent {
-  query: Query;
-  view?: ViewSnapshot;
-  error?: FirestoreError;
-}
-
-/**
- * An Observer<ViewSnapshot> that forwards events to the provided callback.
- */
-class EventAggregator implements Observer<ViewSnapshot> {
-  constructor(
-    private query: Query,
-    private pushEvent: (e: QueryEvent) => void
-  ) {}
-
-  next(view: ViewSnapshot): void {
-    this.pushEvent({
-      query: view.query,
-      view
-    });
-  }
-
-  error(error: Error): void {
-    expect(error.name).to.equal('FirebaseError');
-    this.pushEvent({ query: this.query, error: error as FirestoreError });
-  }
-}
-
-/**
- * FIFO queue that tracks all outstanding mutations for a single test run.
- * As these mutations are shared among the set of active clients, any client can
- * add or retrieve mutations.
- */
-// PORTING NOTE: Multi-tab only.
-class SharedWriteTracker {
-  private writes: Mutation[][] = [];
-
-  push(write: Mutation[]): void {
-    this.writes.push(write);
-  }
-
-  peek(): Mutation[] {
-    debugAssert(this.writes.length > 0, 'No pending mutations');
-    return this.writes[0];
-  }
-
-  shift(): Mutation[] {
-    debugAssert(this.writes.length > 0, 'No pending mutations');
-    return this.writes.shift()!;
-  }
-}
-
-=======
->>>>>>> e03614c7
 abstract class TestRunner {
   protected queue: AsyncQueue;
 
