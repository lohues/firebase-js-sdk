--- conflicted
+++ resolved
@@ -35,17 +35,12 @@
     "dist"
   ],
   "dependencies": {
-    "@firebase/component": "0.1.3",
+    "@firebase/component": "0.1.4",
     "@firebase/firestore-types": "1.9.0",
     "@firebase/logger": "0.1.34",
-    "@firebase/util": "0.2.38",
+    "@firebase/util": "0.2.39",
     "@firebase/webchannel-wrapper": "0.2.35",
     "@grpc/proto-loader": "^0.5.0",
-<<<<<<< HEAD
-=======
-    "@firebase/util": "0.2.39",
-    "@firebase/component": "0.1.4",
->>>>>>> a57bd945
     "grpc": "1.24.2",
     "tslib": "1.10.0"
   },
