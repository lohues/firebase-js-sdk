/**
 * @license
 * Copyright 2020 Google LLC
 *
 * Licensed under the Apache License, Version 2.0 (the "License");
 * you may not use this file except in compliance with the License.
 * You may obtain a copy of the License at
 *
 *   http://www.apache.org/licenses/LICENSE-2.0
 *
 * Unless required by applicable law or agreed to in writing, software
 * distributed under the License is distributed on an "AS IS" BASIS,
 * WITHOUT WARRANTIES OR CONDITIONS OF ANY KIND, either express or implied.
 * See the License for the specific language governing permissions and
 * limitations under the License.
 */

import * as firestore from '../../../exp-types';

import { _getProvider, _removeServiceInstance } from '@firebase/app-exp';
import { _FirebaseService, FirebaseApp } from '@firebase/app-types-exp';
import { Provider } from '@firebase/component';

import { FirebaseAuthInternalName } from '@firebase/auth-interop-types';
import { AsyncQueue } from '../../../src/util/async_queue';
import {
  IndexedDbComponentProvider,
  MultiTabIndexedDbComponentProvider
} from '../../../src/core/component_provider';

import { Firestore as LiteFirestore } from '../../../lite/src/api/database';
import { cast } from '../../../lite/src/api/util';
import { Code, FirestoreError } from '../../../src/util/error';
import { Deferred } from '../../../src/util/promise';
import { LruParams } from '../../../src/local/lru_garbage_collector';
import { CACHE_SIZE_UNLIMITED } from '../../../src/api/database';
import {
  indexedDbClearPersistence,
  indexedDbStoragePrefix
} from '../../../src/local/indexeddb_persistence';
import {
  getFirestoreClient,
  initializeFirestoreClient,
  removeFirestoreClient
} from './components';

/**
 * The root reference to the Firestore database and the entry point for the
 * tree-shakeable SDK.
 */
export class Firestore extends LiteFirestore
  implements firestore.FirebaseFirestore, _FirebaseService {
  readonly _queue = new AsyncQueue();
  readonly _persistenceKey: string;

  // We override the Settings property of the Lite SDK since the full Firestore
  // SDK supports more settings.
  protected _settings?: firestore.Settings;

  constructor(
    app: FirebaseApp,
    authProvider: Provider<FirebaseAuthInternalName>
  ) {
    super(app, authProvider);
    this._persistenceKey = app.name;
  }

  _getSettings(): firestore.Settings {
<<<<<<< HEAD
    return super._getSettings();
=======
    if (!this._settings) {
      this._settings = {};
    }
    return this._settings;
  }

  _getFirestoreClient(): Promise<FirestoreClient> {
    if (this._terminated) {
      throw new FirestoreError(
        Code.FAILED_PRECONDITION,
        'The client has already been terminated.'
      );
    }

    if (!this._deferredInitialization) {
      const settings = this._getSettings();
      const databaseInfo = this._makeDatabaseInfo(
        settings.host,
        settings.ssl,
        /* experimentalForceLongPolling= */ false
      );

      this._deferredInitialization = this._firestoreClient.start(
        databaseInfo,
        this._componentProvider,
        this._persistenceSettings
      );
    }

    return this._deferredInitialization.then(() => this._firestoreClient);
  }

  // TODO(firestorexp): Factor out MultiTabComponentProvider and remove
  // `synchronizeTabs` argument
  _enablePersistence(
    persistenceProvider: ComponentProvider,
    synchronizeTabs: boolean
  ): Promise<void> {
    if (this._deferredInitialization) {
      throw new FirestoreError(
        Code.FAILED_PRECONDITION,
        'Firestore has already been started and persistence can no longer ' +
          'be enabled. You can only enable persistence before calling ' +
          'any other methods on a Firestore object.'
      );
    }

    const settings = this._getSettings();
    this._persistenceSettings = {
      durable: true,
      synchronizeTabs,
      forceOwningTab: false,
      cacheSizeBytes:
        settings.cacheSizeBytes ?? LruParams.DEFAULT_CACHE_SIZE_BYTES
    };
    this._componentProvider = persistenceProvider;

    // TODO(firestorexp): Add support for Persistence fallback
    return this._getFirestoreClient().then(() => {});
  }

  delete(): Promise<void> {
    return terminate(this);
>>>>>>> 82e793fb
  }

  async _terminate(): Promise<void> {
    await super._terminate();
    await removeFirestoreClient(this);
  }
}

export function initializeFirestore(
  app: FirebaseApp,
  settings: firestore.Settings
): Firestore {
  const firestore = _getProvider(
    app,
    'firestore-exp'
  ).getImmediate() as Firestore;

  if (
    settings.cacheSizeBytes !== undefined &&
    settings.cacheSizeBytes !== CACHE_SIZE_UNLIMITED &&
    settings.cacheSizeBytes < LruParams.MINIMUM_CACHE_SIZE_BYTES
  ) {
    throw new FirestoreError(
      Code.INVALID_ARGUMENT,
      `cacheSizeBytes must be at least ${LruParams.MINIMUM_CACHE_SIZE_BYTES}`
    );
  }

  firestore._configureClient(settings);
  return firestore;
}

export function getFirestore(app: FirebaseApp): Firestore {
  return _getProvider(app, 'firestore-exp').getImmediate() as Firestore;
}

export function enableIndexedDbPersistence(
  firestore: firestore.FirebaseFirestore
): Promise<void> {
  const firestoreImpl = cast(firestore, Firestore);
  const settings = firestoreImpl._getSettings();
  return initializeFirestoreClient(
    firestoreImpl,
    new IndexedDbComponentProvider(),
    {
      durable: true,
      synchronizeTabs: false,
      cacheSizeBytes:
        settings.cacheSizeBytes || LruParams.DEFAULT_CACHE_SIZE_BYTES,
      forceOwningTab: false
    }
  );
}

export function enableMultiTabIndexedDbPersistence(
  firestore: firestore.FirebaseFirestore
): Promise<void> {
  const firestoreImpl = cast(firestore, Firestore);
  const settings = firestoreImpl._getSettings();
  return initializeFirestoreClient(
    firestoreImpl,
    new MultiTabIndexedDbComponentProvider(),
    {
      durable: true,
      synchronizeTabs: true,
      cacheSizeBytes:
        settings.cacheSizeBytes || LruParams.DEFAULT_CACHE_SIZE_BYTES,
      forceOwningTab: false
    }
  );
}

export function clearIndexedDbPersistence(
  firestore: firestore.FirebaseFirestore
): Promise<void> {
  const firestoreImpl = cast(firestore, Firestore);
  if (firestoreImpl._initialized && !firestoreImpl._terminated) {
    throw new FirestoreError(
      Code.FAILED_PRECONDITION,
      'Persistence can only be cleared before a Firestore instance is ' +
        'initialized or after it is terminated.'
    );
  }

  const deferred = new Deferred<void>();
  firestoreImpl._queue.enqueueAndForgetEvenAfterShutdown(async () => {
    try {
      await indexedDbClearPersistence(
        indexedDbStoragePrefix(
          firestoreImpl._databaseId,
          firestoreImpl._persistenceKey
        )
      );
      deferred.resolve();
    } catch (e) {
      deferred.reject(e);
    }
  });
  return deferred.promise;
}

export function waitForPendingWrites(
  firestore: firestore.FirebaseFirestore
): Promise<void> {
  const firestoreImpl = cast(firestore, Firestore);
  return getFirestoreClient(firestoreImpl).then(firestoreClient =>
    firestoreClient.waitForPendingWrites()
  );
}

export function enableNetwork(
  firestore: firestore.FirebaseFirestore
): Promise<void> {
  const firestoreImpl = cast(firestore, Firestore);
  return getFirestoreClient(firestoreImpl).then(firestoreClient =>
    firestoreClient.enableNetwork()
  );
}

export function disableNetwork(
  firestore: firestore.FirebaseFirestore
): Promise<void> {
  const firestoreImpl = cast(firestore, Firestore);
  return getFirestoreClient(firestoreImpl).then(firestoreClient =>
    firestoreClient.disableNetwork()
  );
}

export function terminate(
  firestore: firestore.FirebaseFirestore
): Promise<void> {
  _removeServiceInstance(firestore.app, 'firestore-exp');
  const firestoreImpl = cast(firestore, Firestore);
  return firestoreImpl.delete();
}<|MERGE_RESOLUTION|>--- conflicted
+++ resolved
@@ -66,73 +66,7 @@
   }
 
   _getSettings(): firestore.Settings {
-<<<<<<< HEAD
     return super._getSettings();
-=======
-    if (!this._settings) {
-      this._settings = {};
-    }
-    return this._settings;
-  }
-
-  _getFirestoreClient(): Promise<FirestoreClient> {
-    if (this._terminated) {
-      throw new FirestoreError(
-        Code.FAILED_PRECONDITION,
-        'The client has already been terminated.'
-      );
-    }
-
-    if (!this._deferredInitialization) {
-      const settings = this._getSettings();
-      const databaseInfo = this._makeDatabaseInfo(
-        settings.host,
-        settings.ssl,
-        /* experimentalForceLongPolling= */ false
-      );
-
-      this._deferredInitialization = this._firestoreClient.start(
-        databaseInfo,
-        this._componentProvider,
-        this._persistenceSettings
-      );
-    }
-
-    return this._deferredInitialization.then(() => this._firestoreClient);
-  }
-
-  // TODO(firestorexp): Factor out MultiTabComponentProvider and remove
-  // `synchronizeTabs` argument
-  _enablePersistence(
-    persistenceProvider: ComponentProvider,
-    synchronizeTabs: boolean
-  ): Promise<void> {
-    if (this._deferredInitialization) {
-      throw new FirestoreError(
-        Code.FAILED_PRECONDITION,
-        'Firestore has already been started and persistence can no longer ' +
-          'be enabled. You can only enable persistence before calling ' +
-          'any other methods on a Firestore object.'
-      );
-    }
-
-    const settings = this._getSettings();
-    this._persistenceSettings = {
-      durable: true,
-      synchronizeTabs,
-      forceOwningTab: false,
-      cacheSizeBytes:
-        settings.cacheSizeBytes ?? LruParams.DEFAULT_CACHE_SIZE_BYTES
-    };
-    this._componentProvider = persistenceProvider;
-
-    // TODO(firestorexp): Add support for Persistence fallback
-    return this._getFirestoreClient().then(() => {});
-  }
-
-  delete(): Promise<void> {
-    return terminate(this);
->>>>>>> 82e793fb
   }
 
   async _terminate(): Promise<void> {
