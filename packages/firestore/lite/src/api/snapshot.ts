/**
 * @license
 * Copyright 2020 Google LLC
 *
 * Licensed under the Apache License, Version 2.0 (the "License");
 * you may not use this file except in compliance with the License.
 * You may obtain a copy of the License at
 *
 *   http://www.apache.org/licenses/LICENSE-2.0
 *
 * Unless required by applicable law or agreed to in writing, software
 * distributed under the License is distributed on an "AS IS" BASIS,
 * WITHOUT WARRANTIES OR CONDITIONS OF ANY KIND, either express or implied.
 * See the License for the specific language governing permissions and
 * limitations under the License.
 */

import * as firestore from '../../index';

import { Firestore } from './database';
import { DocumentReference } from './reference';
import { FieldPath } from './field_path';
import { cast } from './util';
import { DocumentKey } from '../../../src/model/document_key';
import { Document } from '../../../src/model/document';
import { UserDataWriter } from '../../../src/api/user_data_writer';
import { FieldPath as InternalFieldPath } from '../../../src/model/path';
import { fieldPathFromDotSeparatedString } from '../../../src/api/user_data_reader';

export class DocumentSnapshot<T = firestore.DocumentData>
  implements firestore.DocumentSnapshot<T> {
  // Note: This class is stripped down version of the DocumentSnapshot in
  // the legacy SDK. The changes are:
  // - No support for SnapshotMetadata.
  // - No support for SnapshotOptions.

  constructor(
    private _firestore: Firestore,
    private _key: DocumentKey,
<<<<<<< HEAD
    public _document: Document | null,
    private _converter?: firestore.FirestoreDataConverter<T>
=======
    private _document: Document | null,
    private _converter: firestore.FirestoreDataConverter<T> | null
>>>>>>> 1e3721c5
  ) {}

  get id(): string {
    return this._key.path.lastSegment();
  }

  get ref(): firestore.DocumentReference<T> {
    return new DocumentReference<T>(
      this._firestore,
      this._key,
      this._converter
    );
  }

  exists(): this is firestore.QueryDocumentSnapshot<T> {
    return this._document !== null;
  }

  data(): T | undefined {
    if (!this._document) {
      return undefined;
    } else if (this._converter) {
      // We only want to use the converter and create a new DocumentSnapshot
      // if a converter has been provided.
      const snapshot = new QueryDocumentSnapshot(
        this._firestore,
        this._key,
        this._document,
        /* converter= */ null
      );
      return this._converter.fromFirestore(snapshot);
    } else {
      const userDataWriter = new UserDataWriter(
        this._firestore._databaseId,
        /* timestampsInSnapshots= */ true,
        /* serverTimestampBehavior=*/ 'none',
        key =>
          new DocumentReference(this._firestore, key, /* converter= */ null)
      );
      return userDataWriter.convertValue(this._document.toProto()) as T;
    }
  }

  get(fieldPath: string | firestore.FieldPath): unknown {
    if (this._document) {
      const value = this._document
        .data()
        .field(fieldPathFromArgument('DocumentSnapshot.get', fieldPath));
      if (value !== null) {
        const userDataWriter = new UserDataWriter(
          this._firestore._databaseId,
          /* timestampsInSnapshots= */ true,
          /* serverTimestampBehavior=*/ 'none',
          key => new DocumentReference(this._firestore, key, this._converter)
        );
        return userDataWriter.convertValue(value);
      }
    }
    return undefined;
  }
}

export class QueryDocumentSnapshot<T = firestore.DocumentData>
  extends DocumentSnapshot<T>
  implements firestore.QueryDocumentSnapshot<T> {
  data(): T {
    return super.data() as T;
  }
}

export class QuerySnapshot<T = firestore.DocumentData>
  implements firestore.QuerySnapshot<T> {
  constructor(
    readonly query: firestore.Query<T>,
    private readonly _docs: Array<QueryDocumentSnapshot<T>>
  ) {}

  get docs(): Array<firestore.QueryDocumentSnapshot<T>> {
    return [...this._docs];
  }

  get size(): number {
    return this.docs.length;
  }

  get empty(): boolean {
    return this.docs.length === 0;
  }

  forEach(
    callback: (result: firestore.QueryDocumentSnapshot<T>) => void,
    thisArg?: unknown
  ): void {
    this._docs.forEach(callback, thisArg);
  }
}

/**
 * Helper that calls fromDotSeparatedString() but wraps any error thrown.
 */
export function fieldPathFromArgument(
  methodName: string,
  arg: string | firestore.FieldPath
): InternalFieldPath {
  if (typeof arg === 'string') {
    return fieldPathFromDotSeparatedString(methodName, arg);
  } else {
    const path = cast(arg, FieldPath);
    return path._internalPath;
  }
}<|MERGE_RESOLUTION|>--- conflicted
+++ resolved
@@ -37,13 +37,8 @@
   constructor(
     private _firestore: Firestore,
     private _key: DocumentKey,
-<<<<<<< HEAD
     public _document: Document | null,
-    private _converter?: firestore.FirestoreDataConverter<T>
-=======
-    private _document: Document | null,
     private _converter: firestore.FirestoreDataConverter<T> | null
->>>>>>> 1e3721c5
   ) {}
 
   get id(): string {
