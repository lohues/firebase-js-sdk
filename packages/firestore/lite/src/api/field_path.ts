/**
 * @license
 * Copyright 2020 Google LLC
 *
 * Licensed under the Apache License, Version 2.0 (the "License");
 * you may not use this file except in compliance with the License.
 * You may obtain a copy of the License at
 *
 *   http://www.apache.org/licenses/LICENSE-2.0
 *
 * Unless required by applicable law or agreed to in writing, software
 * distributed under the License is distributed on an "AS IS" BASIS,
 * WITHOUT WARRANTIES OR CONDITIONS OF ANY KIND, either express or implied.
 * See the License for the specific language governing permissions and
 * limitations under the License.
 */

import * as firestore from '../../index';

<<<<<<< HEAD
import { tryCast } from './util';
import { BaseFieldPath } from '../../../src/api/field_path';
=======
import { cast } from './util';
import {
  DOCUMENT_KEY_NAME,
  FieldPath as InternalFieldPath
} from '../../../src/model/path';
import { validateNamedArrayAtLeastNumberOfElements } from '../../../src/util/input_validation';
import { Code, FirestoreError } from '../../../src/util/error';
>>>>>>> a005ed59

/**
 * A FieldPath refers to a field in a document. The path may consist of a single
 * field name (referring to a top-level field in the document), or a list of
 * field names (referring to a nested field in the document).
 */
export class FieldPath extends BaseFieldPath implements firestore.FieldPath {
  // Note: This class is stripped down a copy of the FieldPath class in the
  // legacy SDK. The changes are:
  // - The `documentId()` static method has been removed
  // - Input validation is limited to errors that cannot be caught by the
  //   TypeScript transpiler.

  /**
   * Creates a FieldPath from the provided field names. If more than one field
   * name is provided, the path will point to a nested field in a document.
   *
   * @param fieldNames A list of field names.
   */
  constructor(...fieldNames: string[]) {
<<<<<<< HEAD
    super(fieldNames);
=======
    validateNamedArrayAtLeastNumberOfElements(
      'FieldPath',
      fieldNames,
      'fieldNames',
      1
    );

    const emptyElement = fieldNames.indexOf('');
    if (emptyElement !== -1) {
      throw new FirestoreError(
        Code.INVALID_ARGUMENT,
        `Invalid field name at argument $(i + 1). ` +
          'Field names must not be empty.'
      );
    }

    this._internalPath = new InternalFieldPath(fieldNames);
>>>>>>> a005ed59
  }

  isEqual(other: firestore.FieldPath): boolean {
    const path = cast(other, FieldPath);
    return this._internalPath.isEqual(path._internalPath);
  }
}

export function documentId(): firestore.FieldPath {
  return new FieldPath(DOCUMENT_KEY_NAME);
}<|MERGE_RESOLUTION|>--- conflicted
+++ resolved
@@ -17,18 +17,9 @@
 
 import * as firestore from '../../index';
 
-<<<<<<< HEAD
-import { tryCast } from './util';
 import { BaseFieldPath } from '../../../src/api/field_path';
-=======
 import { cast } from './util';
-import {
-  DOCUMENT_KEY_NAME,
-  FieldPath as InternalFieldPath
-} from '../../../src/model/path';
-import { validateNamedArrayAtLeastNumberOfElements } from '../../../src/util/input_validation';
-import { Code, FirestoreError } from '../../../src/util/error';
->>>>>>> a005ed59
+import { DOCUMENT_KEY_NAME } from '../../../src/model/path';
 
 /**
  * A FieldPath refers to a field in a document. The path may consist of a single
@@ -49,27 +40,7 @@
    * @param fieldNames A list of field names.
    */
   constructor(...fieldNames: string[]) {
-<<<<<<< HEAD
     super(fieldNames);
-=======
-    validateNamedArrayAtLeastNumberOfElements(
-      'FieldPath',
-      fieldNames,
-      'fieldNames',
-      1
-    );
-
-    const emptyElement = fieldNames.indexOf('');
-    if (emptyElement !== -1) {
-      throw new FirestoreError(
-        Code.INVALID_ARGUMENT,
-        `Invalid field name at argument $(i + 1). ` +
-          'Field names must not be empty.'
-      );
-    }
-
-    this._internalPath = new InternalFieldPath(fieldNames);
->>>>>>> a005ed59
   }
 
   isEqual(other: firestore.FieldPath): boolean {
