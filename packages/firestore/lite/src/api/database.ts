/**
 * @license
 * Copyright 2020 Google LLC
 *
 * Licensed under the Apache License, Version 2.0 (the "License");
 * you may not use this file except in compliance with the License.
 * You may obtain a copy of the License at
 *
 *   http://www.apache.org/licenses/LICENSE-2.0
 *
 * Unless required by applicable law or agreed to in writing, software
 * distributed under the License is distributed on an "AS IS" BASIS,
 * WITHOUT WARRANTIES OR CONDITIONS OF ANY KIND, either express or implied.
 * See the License for the specific language governing permissions and
 * limitations under the License.
 */

import * as firestore from '../../../lite-types';

import { _getProvider, _removeServiceInstance } from '@firebase/app-exp';
import { FirebaseApp, _FirebaseService } from '@firebase/app-types-exp';
import { Provider } from '@firebase/component';

import { Code, FirestoreError } from '../../../src/util/error';
import { DatabaseId } from '../../../src/core/database_info';
import { FirebaseAuthInternalName } from '@firebase/auth-interop-types';
import {
  CredentialsProvider,
  FirebaseCredentialsProvider
} from '../../../src/api/credentials';
import { cast } from './util';
<<<<<<< HEAD
import { removeDatastore } from './components';
import { debugAssert } from '../../../src/util/assert';
=======

// settings() defaults:
export const DEFAULT_HOST = 'firestore.googleapis.com';
export const DEFAULT_SSL = true;
export const DEFAULT_FORCE_LONG_POLLING = false; // Used by full SDK
>>>>>>> 82e793fb

/**
 * The root reference to the Firestore Lite database.
 */
export class Firestore
  implements firestore.FirebaseFirestore, _FirebaseService {
  readonly _databaseId: DatabaseId;
  readonly _credentials: CredentialsProvider;
  readonly _persistenceKey: string = '(lite)';

  // Assigned via _configureClient()
  protected _settings?: firestore.Settings;
  private _settingsFrozen = false;

  // A task that is assigned when the terminate() is invoked and resolved when
  // all components have shut down.
  private _terminateTask?: Promise<void>;

  constructor(
    readonly app: FirebaseApp,
    authProvider: Provider<FirebaseAuthInternalName>
  ) {
    this._databaseId = Firestore.databaseIdFromApp(app);
    this._credentials = new FirebaseCredentialsProvider(authProvider);
  }

  get _initialized(): boolean {
    return this._settingsFrozen;
  }

  get _terminated(): boolean {
    return this._terminateTask !== undefined;
  }

  _configureClient(settings: firestore.Settings): void {
    if (this._settingsFrozen) {
      throw new FirestoreError(
        Code.FAILED_PRECONDITION,
        'Firestore has already been started and its settings can no longer ' +
          'be changed. initializeFirestore() cannot be called after calling ' +
          'getFirestore().'
      );
    }
    this._settings = settings;
  }

  _getSettings(): firestore.Settings {
    if (!this._settings) {
      this._settings = {};
    }
    this._settingsFrozen = true;
    return this._settings;
  }

  private static databaseIdFromApp(app: FirebaseApp): DatabaseId {
    if (!Object.prototype.hasOwnProperty.apply(app.options, ['projectId'])) {
      throw new FirestoreError(
        Code.INVALID_ARGUMENT,
        '"projectId" not provided in firebase.initializeApp.'
      );
    }

    return new DatabaseId(app.options.projectId!);
  }

  delete(): Promise<void> {
    if (!this._terminateTask) {
      this._terminateTask = this._terminate();
    }
    return this._terminateTask;
  }

  /**
   * Terminates all components used by this client. Subclasses can override
   * this method to clean up their own dependencies, but must also call this
   * method.
   *
   * Only ever called once.
   */
  protected _terminate(): Promise<void> {
    debugAssert(!this._terminated, 'Cannot invoke _terminate() more than once');
    return removeDatastore(this);
  }

  // TODO(firestoreexp): `deleteApp()` should call the delete method above,
  // but it still calls INTERNAL.delete().
  INTERNAL = {
    delete: () => this.delete()
  };
}

export function initializeFirestore(
  app: FirebaseApp,
  settings: firestore.Settings
): Firestore {
  const firestore = _getProvider(
    app,
    'firestore/lite'
  ).getImmediate() as Firestore;
  firestore._configureClient(settings);
  return firestore;
}

export function getFirestore(app: FirebaseApp): Firestore {
  return _getProvider(app, 'firestore/lite').getImmediate() as Firestore;
}

export function terminate(
  firestore: firestore.FirebaseFirestore
): Promise<void> {
  _removeServiceInstance(firestore.app, 'firestore/lite');
  const firestoreClient = cast(firestore, Firestore);
  return firestoreClient.delete();
}<|MERGE_RESOLUTION|>--- conflicted
+++ resolved
@@ -29,16 +29,8 @@
   FirebaseCredentialsProvider
 } from '../../../src/api/credentials';
 import { cast } from './util';
-<<<<<<< HEAD
 import { removeDatastore } from './components';
 import { debugAssert } from '../../../src/util/assert';
-=======
-
-// settings() defaults:
-export const DEFAULT_HOST = 'firestore.googleapis.com';
-export const DEFAULT_SSL = true;
-export const DEFAULT_FORCE_LONG_POLLING = false; // Used by full SDK
->>>>>>> 82e793fb
 
 /**
  * The root reference to the Firestore Lite database.
