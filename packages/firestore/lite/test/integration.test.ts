/**
 * @license
 * Copyright 2020 Google LLC
 *
 * Licensed under the Apache License, Version 2.0 (the "License");
 * you may not use this file except in compliance with the License.
 * You may obtain a copy of the License at
 *
 *   http://www.apache.org/licenses/LICENSE-2.0
 *
 * Unless required by applicable law or agreed to in writing, software
 * distributed under the License is distributed on an "AS IS" BASIS,
 * WITHOUT WARRANTIES OR CONDITIONS OF ANY KIND, either express or implied.
 * See the License for the specific language governing permissions and
 * limitations under the License.
 */

import { expect } from 'chai';

import { initializeApp } from '@firebase/app-exp';
import {
  Firestore,
  getFirestore,
  initializeFirestore
} from '../src/api/database';
import {
  withTestDb,
  withTestDbSettings,
  withTestDoc,
  withTestDocAndInitialData
} from './helpers';
import {
  parent,
  collection,
  CollectionReference,
  doc,
  DocumentReference,
  getDoc,
  deleteDoc,
  setDoc
} from '../src/api/reference';
<<<<<<< HEAD
import { FieldPath } from '../src/api/field_path';
import {
  DEFAULT_PROJECT_ID,
  DEFAULT_SETTINGS
} from '../../test/integration/util/settings';
=======
import { expectEqual, expectNotEqual } from '../../test/util/helpers';
import { FieldValue } from '../../src/api/field_value';
>>>>>>> a005ed59

describe('Firestore', () => {
  it('can provide setting', () => {
    const app = initializeApp(
      { apiKey: 'fake-api-key', projectId: 'test-project' },
      'test-app-initializeFirestore'
    );
    const fs1 = initializeFirestore(app, { host: 'localhost', ssl: false });
    expect(fs1).to.be.an.instanceOf(Firestore);
  });

  it('returns same instance', () => {
    const app = initializeApp(
      { apiKey: 'fake-api-key', projectId: 'test-project' },
      'test-app-getFirestore'
    );
    const fs1 = getFirestore(app);
    const fs2 = getFirestore(app);
    expect(fs1 === fs2).to.be.true;
  });

  it('cannot call initializeFirestore() twice', () => {
    const app = initializeApp(
      { apiKey: 'fake-api-key', projectId: 'test-project' },
      'test-app-initializeFirestore-twice'
    );
    initializeFirestore(app, { host: 'localhost', ssl: false });
    expect(() => {
      initializeFirestore(app, { host: 'localhost', ssl: false });
    }).to.throw(
      'Firestore has already been started and its settings can no longer be changed.'
    );
  });
});

describe('doc', () => {
  it('can provide name', () => {
    return withTestDb(db => {
      const result = doc(db, 'coll/doc');
      expect(result).to.be.an.instanceOf(DocumentReference);
      expect(result.id).to.equal('doc');
      expect(result.path).to.equal('coll/doc');
    });
  });

  it('validates path', () => {
    return withTestDb(db => {
      expect(() => doc(db, 'coll')).to.throw(
        'Invalid document path (coll). Path points to a collection.'
      );
      expect(() => doc(db, '')).to.throw(
        'Function doc() requires its second argument to be of type non-empty string, but it was: ""'
      );
      expect(() => doc(collection(db, 'coll'), 'doc/coll')).to.throw(
        'Invalid document path (coll/doc/coll). Path points to a collection.'
      );
      expect(() => doc(db, 'coll//doc')).to.throw(
        'Invalid path (coll//doc). Paths must not contain // in them.'
      );
    });
  });

  it('supports AutoId', () => {
    return withTestDb(db => {
      const coll = collection(db, 'coll');
      const ref = doc(coll);
      expect(ref.id.length).to.equal(20);
    });
  });
});

describe('collection', () => {
  it('can provide name', () => {
    return withTestDb(db => {
      const result = collection(db, 'coll/doc/subcoll');
      expect(result).to.be.an.instanceOf(CollectionReference);
      expect(result.id).to.equal('subcoll');
      expect(result.path).to.equal('coll/doc/subcoll');
    });
  });

  it('validates path', () => {
    return withTestDb(db => {
      expect(() => collection(db, 'coll/doc')).to.throw(
        'Invalid collection path (coll/doc). Path points to a document.'
      );
      // TODO(firestorelite): Explore returning a more helpful message
      // (e.g. "Empty document paths are not supported.")
      expect(() => collection(doc(db, 'coll/doc'), '')).to.throw(
        'Function doc() requires its second argument to be of type non-empty string, but it was: ""'
      );
      expect(() => collection(doc(db, 'coll/doc'), 'coll/doc')).to.throw(
        'Invalid collection path (coll/doc/coll/doc). Path points to a document.'
      );
    });
  });
});

describe('parent', () => {
  it('returns CollectionReferences for DocumentReferences', () => {
    return withTestDb(db => {
      const coll = collection(db, 'coll/doc/coll');
      const result = parent(coll);
      expect(result).to.be.an.instanceOf(DocumentReference);
      expect(result!.path).to.equal('coll/doc');
    });
  });

  it('returns DocumentReferences for CollectionReferences', () => {
    return withTestDb(db => {
      const coll = doc(db, 'coll/doc');
      const result = parent(coll);
      expect(result).to.be.an.instanceOf(CollectionReference);
      expect(result.path).to.equal('coll');
    });
  });

  it('returns null for root collection', () => {
    return withTestDb(db => {
      const coll = collection(db, 'coll');
      const result = parent(coll);
      expect(result).to.be.null;
    });
  });
});

describe('getDoc()', () => {
  it('can get a non-existing document', () => {
    return withTestDoc(async docRef => {
      const docSnap = await getDoc(docRef);
      expect(docSnap.exists()).to.be.false;
    });
  });

  it('can get an existing document', () => {
    return withTestDocAndInitialData({ val: 1 }, async docRef => {
      const docSnap = await getDoc(docRef);
      expect(docSnap.exists()).to.be.true;
    });
  });
});

describe('deleteDoc()', () => {
  it('can delete a non-existing document', () => {
    return withTestDoc(docRef => deleteDoc(docRef));
  });
});

<<<<<<< HEAD
  it('can delete an existing document', () => {
    return withTestDoc(async docRef => {
      await setDoc(docRef, {});
      await deleteDoc(docRef);
      const docSnap = await getDoc(docRef);
      expect(docSnap.exists()).to.be.false;
    });
  });
});

describe('setDoc()', () => {
  it('can set a new document', () => {
    return withTestDoc(async docRef => {
      await setDoc(docRef, { val: 1 });
      const docSnap = await getDoc(docRef);
      expect(docSnap.data()).to.deep.equal({ val: 1 });
    });
  });

  it('can merge a document', () => {
    return withTestDocAndInitialData({ foo: 1 }, async docRef => {
      await setDoc(docRef, { bar: 2 }, { merge: true });
      const docSnap = await getDoc(docRef);
      expect(docSnap.data()).to.deep.equal({ foo: 1, bar: 2 });
    });
  });

  it('can merge a document with mergeFields', () => {
    return withTestDocAndInitialData({ foo: 1 }, async docRef => {
      await setDoc(
        docRef,
        { foo: 'ignored', bar: 2, baz: { foobar: 3 } },
        { mergeFields: ['bar', new FieldPath('baz', 'foobar')] }
      );
      const docSnap = await getDoc(docRef);
      expect(docSnap.data()).to.deep.equal({
        foo: 1,
        bar: 2,
        baz: { foobar: 3 }
      });
    });
  });

  it('throws when user input fails validation', () => {
    return withTestDoc(async docRef => {
      expect(() => setDoc(docRef, { val: undefined })).to.throw(
        'Function setDoc() called with invalid data. Unsupported field value: undefined (found in field val)'
      );
    });
  });

  it("can ignore 'undefined'", () => {
    return withTestDbSettings(
      DEFAULT_PROJECT_ID,
      { ...DEFAULT_SETTINGS, ignoreUndefinedProperties: true },
      async db => {
        const docRef = doc(collection(db, 'test-collection'));
        await setDoc(docRef, { val: undefined });
        const docSnap = await getDoc(docRef);
        expect(docSnap.data()).to.deep.equal({});
      }
    );
  });
});

describe('DocumentSnapshot', () => {
  it('can represent missing data', () => {
    return withTestDoc(async docRef => {
      const docSnap = await getDoc(docRef);
      expect(docSnap.exists()).to.be.false;
      expect(docSnap.data()).to.be.undefined;
    });
  });

  it('can return data', () => {
    return withTestDocAndInitialData({ foo: 1 }, async docRef => {
      const docSnap = await getDoc(docRef);
      expect(docSnap.exists()).to.be.true;
      expect(docSnap.data()).to.deep.equal({ foo: 1 });
    });
  });

  it('can return single field', () => {
    return withTestDocAndInitialData({ foo: 1, bar: 2 }, async docRef => {
      const docSnap = await getDoc(docRef);
      expect(docSnap.get('foo')).to.equal(1);
      expect(docSnap.get(new FieldPath('bar'))).to.equal(2);
    });
  });

  it('can return nested field', () => {
    return withTestDocAndInitialData({ foo: { bar: 1 } }, async docRef => {
      const docSnap = await getDoc(docRef);
      expect(docSnap.get('foo.bar')).to.equal(1);
      expect(docSnap.get(new FieldPath('foo', 'bar'))).to.equal(1);
    });
  });

  it('is properly typed', () => {
    return withTestDocAndInitialData({ foo: 1 }, async docRef => {
      const docSnap = await getDoc(docRef);
      let documentData = docSnap.data()!; // "data" is typed as nullable
      if (docSnap.exists()) {
        documentData = docSnap.data(); // "data" is typed as non-null
      }
      expect(documentData).to.deep.equal({ foo: 1 });
    });
=======
// TODO(firestorelite): Expand test coverage once we can write docs
describe('FieldValue', () => {
  it('support equality checking with isEqual()', () => {
    expectEqual(FieldValue.delete(), FieldValue.delete());
    expectEqual(FieldValue.serverTimestamp(), FieldValue.serverTimestamp());
    expectNotEqual(FieldValue.delete(), FieldValue.serverTimestamp());
    // TODO(firestorelite): Add test when field value is available
    //expectNotEqual(FieldValue.delete(), documentId());
  });

  it('support instanceof checks', () => {
    expect(FieldValue.delete()).to.be.an.instanceOf(FieldValue);
    expect(FieldValue.serverTimestamp()).to.be.an.instanceOf(FieldValue);
    expect(FieldValue.increment(1)).to.be.an.instanceOf(FieldValue);
    expect(FieldValue.arrayUnion('a')).to.be.an.instanceOf(FieldValue);
    expect(FieldValue.arrayRemove('a')).to.be.an.instanceOf(FieldValue);
>>>>>>> a005ed59
  });
});<|MERGE_RESOLUTION|>--- conflicted
+++ resolved
@@ -39,16 +39,13 @@
   deleteDoc,
   setDoc
 } from '../src/api/reference';
-<<<<<<< HEAD
 import { FieldPath } from '../src/api/field_path';
 import {
   DEFAULT_PROJECT_ID,
   DEFAULT_SETTINGS
 } from '../../test/integration/util/settings';
-=======
 import { expectEqual, expectNotEqual } from '../../test/util/helpers';
 import { FieldValue } from '../../src/api/field_value';
->>>>>>> a005ed59
 
 describe('Firestore', () => {
   it('can provide setting', () => {
@@ -195,9 +192,7 @@
   it('can delete a non-existing document', () => {
     return withTestDoc(docRef => deleteDoc(docRef));
   });
-});
-
-<<<<<<< HEAD
+
   it('can delete an existing document', () => {
     return withTestDoc(async docRef => {
       await setDoc(docRef, {});
@@ -305,7 +300,9 @@
       }
       expect(documentData).to.deep.equal({ foo: 1 });
     });
-=======
+  });
+});
+
 // TODO(firestorelite): Expand test coverage once we can write docs
 describe('FieldValue', () => {
   it('support equality checking with isEqual()', () => {
@@ -322,6 +319,5 @@
     expect(FieldValue.increment(1)).to.be.an.instanceOf(FieldValue);
     expect(FieldValue.arrayUnion('a')).to.be.an.instanceOf(FieldValue);
     expect(FieldValue.arrayRemove('a')).to.be.an.instanceOf(FieldValue);
->>>>>>> a005ed59
   });
 });